# airfoil_panel_method_test.py
#
# Created: Dec 2023, M. Clarke  
 
# ----------------------------------------------------------------------
#   Imports
# ----------------------------------------------------------------------
# RCAIDE Imports 
from RCAIDE.Framework.Core import Units
from RCAIDE.Library.Methods.Aerodynamics.Airfoil_Panel_Method     import airfoil_analysis 
from RCAIDE.Library.Methods.Geometry.Airfoil                      import compute_naca_4series
from RCAIDE.Library.Methods.Geometry.Airfoil                      import import_airfoil_geometry
from RCAIDE.Library.Plots import * 

# Python imports
import os 
import numpy as np
import matplotlib.pyplot as plt    
 

# ----------------------------------------------------------------------
#   Main
# ----------------------------------------------------------------------

def main():   
    single_airfoil()
    multi_airfoil()
    
    return 
    
def single_airfoil():
    # -----------------------------------------------
    # Batch analysis of single airfoil - NACA 4412 
    # -----------------------------------------------
    AoA_deg              = np.linspace(-5,10,16)
    Re_vals              = np.atleast_2d(np.ones(len(AoA_deg))).T*1E5 
    AoA_rad              = np.atleast_2d(AoA_deg*Units.degrees).T  
    airfoil_file_1       = '4412'
    airfoil_geometry_1   = compute_naca_4series(airfoil_file_1,npoints = 201)
    airfoil_properties_1 = airfoil_analysis(airfoil_geometry_1,AoA_rad,Re_vals)  
    
    # Plots    
    plot_airfoil_surface_forces(airfoil_properties_1)   
    plot_airfoil_polars(airfoil_properties_1)
    plot_airfoil_boundary_layer_properties(airfoil_properties_1,show_legend = True )   
    
    # Verification  
    cl_invisc_true        = 1.0675160492711429
    cd_invisc_true        = 7.638304328309864e-05
    cm_invisc_true        = -0.11066949071512713 
    
    print('\nThis is for single airfoil')
    diff_CL = np.abs((airfoil_properties_1.cl_invisc[10,0] - cl_invisc_true)/cl_invisc_true)    
    print('\ncl_invisc difference')
    print(diff_CL)
    assert diff_CL < 1e-6 
    
    diff_CD  = np.abs((airfoil_properties_1.cd_invisc[10,0] - cd_invisc_true)/cd_invisc_true)  
    print('\ncd_invisc difference')
    print(diff_CD )
    assert diff_CD  < 1e-6     

    diff_CM = np.abs((airfoil_properties_1.cm_invisc[10,0] - cm_invisc_true)/cm_invisc_true) 
    print('\ncm_invisc difference')
    print(diff_CM)
    assert diff_CM < 1e-6
    
    
    # Abbot Validation
    Cl_abbot = 0.906
    Cd_abbot = 0.0064
    Cm_abbot = -0.0885
    
    CL_invisc_val_diff = np.abs((airfoil_properties_1.cl_invisc[10,0] - Cl_abbot)/Cl_abbot) 
    CD_invisc_val_diff = np.abs((airfoil_properties_1.cd_invisc[10,0] - Cd_abbot)/Cd_abbot)
    CM_invisc_val_diff = np.abs((airfoil_properties_1.cm_invisc[10,0] - Cm_abbot)/Cm_abbot)
    print('\nValidation against Abbot data')
    print('invisc Cl-Cl_abbot/Cl_abbot',CL_invisc_val_diff*100,'%\n') 
    print('invisc Cd-Cd_abbot/Cd_abbot',CD_invisc_val_diff*100,'%\n')
    print('invisc Cm-Cm_abbot/Cm_abbot',CM_invisc_val_diff*100,'%\n')
    
    
    # CFD Validation
    Cl_CFD = 1.086832
    Cd_CFD = 0.013989972
    Cm_CFD = -0.64460867
    
    CL_invisc_CFD_diff = np.abs((airfoil_properties_1.cl_invisc[10,0] - Cl_CFD)/Cl_CFD) 
    CD_invisc_CFD_diff = np.abs((airfoil_properties_1.cd_invisc[10,0] - Cd_CFD)/Cd_CFD)
    CM_invisc_CFD_diff = np.abs((airfoil_properties_1.cm_invisc[10,0] - Cm_CFD)/Cm_CFD)
    print('\nValidation against CFD data')
    print('invisc Cl-Cl_CFD/Cl_CFD',CL_invisc_CFD_diff*100,'%\n') 
    print('invisc Cd-Cd_CFD/Cd_CFD',CD_invisc_CFD_diff*100,'%\n')
    print('invisc Cm-Cm_CFD/Cm_CFD',CM_invisc_CFD_diff*100,'%\n')
    
    AoA_abbot_cl_cd = np.array([-4.1552,-3.2336,-2.128,-1.207,-0.1014,0,1.0038,2.6623,4.8738,6.4392,7.8209,9.6644])
    cl_abbot  = np.array([-0.0267,0.0573,0.1693,0.2811,0.393,0.404973127035831,0.5235,0.6914,0.906,1.1017,1.2602,1.4096])
    cd_abbot  = np.array([0.0066,0.0066,0.0063,0.0063,0.0062,0.0062,0.0062,0.0062,0.0064,0.008,0.0106,0.0123])
    
    AOA_abbot_cm = np.array([-4.0694,-1.4798,0,0.7399,3.1445,5.7341,8.1387])
    cm_abbot  = np.array([-0.0916,-0.0913,-0.0895666666666667,-0.0887,-0.0885,-0.0882,-0.081])
    
    cl_xfoil = np.array([-0.072,0.034,0.152,0.261,0.375,0.485,0.582,0.704,0.814,0.924,1.021,1.126,1.219,1.3,1.363,1.43])
    cd_xfoil = np.array([0.008,0.008,0.007,0.007,0.007,0.007,0.006,0.006,0.006,0.007,0.008,0.009,0.01,0.013,0.015,0.017])
    cm_xfoil = np.array([-0.105,-0.105,-0.104,-0.104,-0.104,-0.103,-0.101,-0.103,-0.102,-0.101,-0.1,-0.099,-0.095,-0.09,-0.084,-0.076])
    
    Final_CL_diff_invisc = np.abs(np.sum((airfoil_properties_1.cl_invisc[0,:] - cl_xfoil)/cl_xfoil))/16
    print('\nNormalised mean absolute error with respect to xfoil in CL inviscid',Final_CL_diff_invisc*100,'%\n') 
    Final_CD_diff_invisc = np.abs(np.sum((airfoil_properties_1.cd_invisc[0,:] - cd_xfoil)/cd_xfoil))/16
    print('Normalised mean absolute error with respect to xfoil in CD inviscid',Final_CD_diff_invisc*100,'%\n')
     
    Final_CM_diff_invisc = np.abs(np.sum((airfoil_properties_1.cm_invisc[0,:] - cm_xfoil)/cm_xfoil))/16
    print('Normalised mean absolute error with respect to xfoil in CM inviscid',Final_CM_diff_invisc*100,'%\n') 
    
    fig = plt.figure()
    fig.set_size_inches(6,6)
    axis_1 = fig.add_subplot(3,1,1) 
    axis_2 = fig.add_subplot(3,1,2) 
    axis_3 = fig.add_subplot(3,1,3) 
    
    axis_1.plot(AoA_deg,airfoil_properties_1.cl_invisc[:,0],'-ko', label='cl invisc')
    axis_1.set_ylabel('CL inviscid')
    axis_1.plot(AoA_abbot_cl_cd,cl_abbot, label='abbot')
    axis_1.plot(AoA_deg,cl_xfoil,label='xfoil')
    axis_1.legend(loc="upper right") 
    axis_2.plot(AoA_deg,airfoil_properties_1.cd_invisc[:,0],'-ko', label='cd invisc')
    axis_2.set_ylabel('CD inviscid')
    axis_2.plot(AoA_abbot_cl_cd,cd_abbot,label='abbot')
    axis_2.plot(AoA_deg,cd_xfoil,label='xfoil')
    axis_2.legend(loc="upper right")  
    axis_3.plot(AoA_deg,airfoil_properties_1.cm_invisc[:,0],'-ko', label='cm invisc')
    axis_3.set_ylabel('CM inviscid')
    axis_3.plot(AOA_abbot_cm,cm_abbot,label='abbot')
    axis_3.plot(AoA_deg,cm_xfoil,label='xfoil')
    axis_3.legend(loc="upper right")
    axis_3.set_xlabel('AoA') 
       
    return 
    
def multi_airfoil():
    # -----------------------------------------------
    # Single Condition Analysis of multiple airfoils  
    # ----------------------------------------------- 
    ospath                = os.path.abspath(__file__)
    separator             = os.path.sep 
    rel_path              = ospath.split('analysis_aerodynamics' + separator + 'airfoil_panel_method_test.py')[0] + '..' + separator + 'Vehicles' + separator + 'Airfoils' + separator 
<<<<<<< HEAD
    Re_vals               =  np.array([[1E5, 1E5, 1E5, 1E5, 1E5, 1E5], [2E5 ,2E5, 2E5, 2E5, 2E5, 2E5]]) 
    AoA_vals              =  np.array([[0,1,2,3,4,5],[0,1,2,3,4,5]])*Units.degrees    
=======
    Re_vals               = np.array([[1E5, 1E5, 1E5, 1E5, 1E5, 1E5],[2E5, 2E5, 2E5, 2E5, 2E5, 2E5]])
    AoA_vals              = np.array([[0,1,2,3,4,5],[0,1,2,3,4,5]])*Units.degrees  
>>>>>>> 68bde00a
    airfoil_file_2        = rel_path + 'NACA_4412.txt'     
    airfoil_geometry_2    = import_airfoil_geometry(airfoil_file_2,npoints = 201)      
    airfoil_properties_2  = airfoil_analysis(airfoil_geometry_2,AoA_vals,Re_vals)     
       
    True_cl_invisc = np.array([0.45707213, 0.56697577, 0.6767239 , 0.78628253, 0.8956177 ,1.0046955 ])
    True_cd_invisc = np.array([ 5.62827861e-05, -9.72045393e-05, -2.40818475e-04, -3.73629564e-04,-4.94741048e-04, -6.03291489e-04]) 
    True_cm_invisc = np.array([-0.09711004, -0.09645007, -0.09581086, -0.0951932 , -0.09459784,-0.0940255 ])
    
    print('\n\nThis is for multi airfoil')
    print('\ninvisc CL difference')
    print(np.sum(np.abs((airfoil_properties_2.cl_invisc[0]  - True_cl_invisc)/True_cl_invisc)))
    assert np.sum(np.abs((airfoil_properties_2.cl_invisc[0]   - True_cl_invisc)/True_cl_invisc)) < 1e-5 
    
    print('\nvisc CD difference') 
    print(np.sum(np.abs((airfoil_properties_2.cd_invisc[0]  - True_cd_invisc)/True_cd_invisc)))
    assert np.sum(np.abs((airfoil_properties_2.cd_invisc[0]   - True_cd_invisc)/True_cd_invisc)) < 1e-5
    
    print('\ninvisc CM difference') 
    print(np.sum(np.abs((airfoil_properties_2.cm_invisc[0]  - True_cm_invisc)/True_cm_invisc)))
    assert np.sum(np.abs((airfoil_properties_2.cm_invisc[0]   - True_cm_invisc)/True_cm_invisc)) < 1e-5  
    return    

if __name__ == '__main__': 
    main() 
    plt.show()<|MERGE_RESOLUTION|>--- conflicted
+++ resolved
@@ -8,8 +8,8 @@
 # RCAIDE Imports 
 from RCAIDE.Framework.Core import Units
 from RCAIDE.Library.Methods.Aerodynamics.Airfoil_Panel_Method     import airfoil_analysis 
-from RCAIDE.Library.Methods.Geometry.Airfoil                      import compute_naca_4series
-from RCAIDE.Library.Methods.Geometry.Airfoil                      import import_airfoil_geometry
+from RCAIDE.Library.Methods.Geometry.Two_Dimensional.Airfoil      import compute_naca_4series
+from RCAIDE.Library.Methods.Geometry.Two_Dimensional.Airfoil      import import_airfoil_geometry
 from RCAIDE.Library.Plots import * 
 
 # Python imports
@@ -33,8 +33,8 @@
     # Batch analysis of single airfoil - NACA 4412 
     # -----------------------------------------------
     AoA_deg              = np.linspace(-5,10,16)
-    Re_vals              = np.atleast_2d(np.ones(len(AoA_deg))).T*1E5 
-    AoA_rad              = np.atleast_2d(AoA_deg*Units.degrees).T  
+    Re_vals              = np.atleast_2d(np.ones(len(AoA_deg)))*1E5 
+    AoA_rad              = np.atleast_2d(AoA_deg*Units.degrees)   
     airfoil_file_1       = '4412'
     airfoil_geometry_1   = compute_naca_4series(airfoil_file_1,npoints = 201)
     airfoil_properties_1 = airfoil_analysis(airfoil_geometry_1,AoA_rad,Re_vals)  
@@ -50,17 +50,17 @@
     cm_invisc_true        = -0.11066949071512713 
     
     print('\nThis is for single airfoil')
-    diff_CL = np.abs((airfoil_properties_1.cl_invisc[10,0] - cl_invisc_true)/cl_invisc_true)    
+    diff_CL = np.abs((airfoil_properties_1.cl_invisc[0,10] - cl_invisc_true)/cl_invisc_true)    
     print('\ncl_invisc difference')
     print(diff_CL)
     assert diff_CL < 1e-6 
     
-    diff_CD  = np.abs((airfoil_properties_1.cd_invisc[10,0] - cd_invisc_true)/cd_invisc_true)  
+    diff_CD  = np.abs((airfoil_properties_1.cd_invisc[0,10] - cd_invisc_true)/cd_invisc_true)  
     print('\ncd_invisc difference')
     print(diff_CD )
     assert diff_CD  < 1e-6     
 
-    diff_CM = np.abs((airfoil_properties_1.cm_invisc[10,0] - cm_invisc_true)/cm_invisc_true) 
+    diff_CM = np.abs((airfoil_properties_1.cm_invisc[0,10] - cm_invisc_true)/cm_invisc_true) 
     print('\ncm_invisc difference')
     print(diff_CM)
     assert diff_CM < 1e-6
@@ -71,9 +71,9 @@
     Cd_abbot = 0.0064
     Cm_abbot = -0.0885
     
-    CL_invisc_val_diff = np.abs((airfoil_properties_1.cl_invisc[10,0] - Cl_abbot)/Cl_abbot) 
-    CD_invisc_val_diff = np.abs((airfoil_properties_1.cd_invisc[10,0] - Cd_abbot)/Cd_abbot)
-    CM_invisc_val_diff = np.abs((airfoil_properties_1.cm_invisc[10,0] - Cm_abbot)/Cm_abbot)
+    CL_invisc_val_diff = np.abs((airfoil_properties_1.cl_invisc[0,10] - Cl_abbot)/Cl_abbot) 
+    CD_invisc_val_diff = np.abs((airfoil_properties_1.cd_invisc[0,10] - Cd_abbot)/Cd_abbot)
+    CM_invisc_val_diff = np.abs((airfoil_properties_1.cm_invisc[0,10] - Cm_abbot)/Cm_abbot)
     print('\nValidation against Abbot data')
     print('invisc Cl-Cl_abbot/Cl_abbot',CL_invisc_val_diff*100,'%\n') 
     print('invisc Cd-Cd_abbot/Cd_abbot',CD_invisc_val_diff*100,'%\n')
@@ -85,9 +85,9 @@
     Cd_CFD = 0.013989972
     Cm_CFD = -0.64460867
     
-    CL_invisc_CFD_diff = np.abs((airfoil_properties_1.cl_invisc[10,0] - Cl_CFD)/Cl_CFD) 
-    CD_invisc_CFD_diff = np.abs((airfoil_properties_1.cd_invisc[10,0] - Cd_CFD)/Cd_CFD)
-    CM_invisc_CFD_diff = np.abs((airfoil_properties_1.cm_invisc[10,0] - Cm_CFD)/Cm_CFD)
+    CL_invisc_CFD_diff = np.abs((airfoil_properties_1.cl_invisc[0,10] - Cl_CFD)/Cl_CFD) 
+    CD_invisc_CFD_diff = np.abs((airfoil_properties_1.cd_invisc[0,10] - Cd_CFD)/Cd_CFD)
+    CM_invisc_CFD_diff = np.abs((airfoil_properties_1.cm_invisc[0,10] - Cm_CFD)/Cm_CFD)
     print('\nValidation against CFD data')
     print('invisc Cl-Cl_CFD/Cl_CFD',CL_invisc_CFD_diff*100,'%\n') 
     print('invisc Cd-Cd_CFD/Cd_CFD',CD_invisc_CFD_diff*100,'%\n')
@@ -118,17 +118,17 @@
     axis_2 = fig.add_subplot(3,1,2) 
     axis_3 = fig.add_subplot(3,1,3) 
     
-    axis_1.plot(AoA_deg,airfoil_properties_1.cl_invisc[:,0],'-ko', label='cl invisc')
+    axis_1.plot(AoA_deg,airfoil_properties_1.cl_invisc[0,:],'-ko', label='cl invisc')
     axis_1.set_ylabel('CL inviscid')
     axis_1.plot(AoA_abbot_cl_cd,cl_abbot, label='abbot')
     axis_1.plot(AoA_deg,cl_xfoil,label='xfoil')
     axis_1.legend(loc="upper right") 
-    axis_2.plot(AoA_deg,airfoil_properties_1.cd_invisc[:,0],'-ko', label='cd invisc')
+    axis_2.plot(AoA_deg,airfoil_properties_1.cd_invisc[0,:],'-ko', label='cd invisc')
     axis_2.set_ylabel('CD inviscid')
     axis_2.plot(AoA_abbot_cl_cd,cd_abbot,label='abbot')
     axis_2.plot(AoA_deg,cd_xfoil,label='xfoil')
     axis_2.legend(loc="upper right")  
-    axis_3.plot(AoA_deg,airfoil_properties_1.cm_invisc[:,0],'-ko', label='cm invisc')
+    axis_3.plot(AoA_deg,airfoil_properties_1.cm_invisc[0,:],'-ko', label='cm invisc')
     axis_3.set_ylabel('CM inviscid')
     axis_3.plot(AOA_abbot_cm,cm_abbot,label='abbot')
     axis_3.plot(AoA_deg,cm_xfoil,label='xfoil')
@@ -144,20 +144,15 @@
     ospath                = os.path.abspath(__file__)
     separator             = os.path.sep 
     rel_path              = ospath.split('analysis_aerodynamics' + separator + 'airfoil_panel_method_test.py')[0] + '..' + separator + 'Vehicles' + separator + 'Airfoils' + separator 
-<<<<<<< HEAD
-    Re_vals               =  np.array([[1E5, 1E5, 1E5, 1E5, 1E5, 1E5], [2E5 ,2E5, 2E5, 2E5, 2E5, 2E5]]) 
-    AoA_vals              =  np.array([[0,1,2,3,4,5],[0,1,2,3,4,5]])*Units.degrees    
-=======
     Re_vals               = np.array([[1E5, 1E5, 1E5, 1E5, 1E5, 1E5],[2E5, 2E5, 2E5, 2E5, 2E5, 2E5]])
     AoA_vals              = np.array([[0,1,2,3,4,5],[0,1,2,3,4,5]])*Units.degrees  
->>>>>>> 68bde00a
     airfoil_file_2        = rel_path + 'NACA_4412.txt'     
-    airfoil_geometry_2    = import_airfoil_geometry(airfoil_file_2,npoints = 201)      
+    airfoil_geometry_2    = import_airfoil_geometry(airfoil_file_2,npoints = 200)      
     airfoil_properties_2  = airfoil_analysis(airfoil_geometry_2,AoA_vals,Re_vals)     
        
-    True_cl_invisc = np.array([0.45707213, 0.56697577, 0.6767239 , 0.78628253, 0.8956177 ,1.0046955 ])
-    True_cd_invisc = np.array([ 5.62827861e-05, -9.72045393e-05, -2.40818475e-04, -3.73629564e-04,-4.94741048e-04, -6.03291489e-04]) 
-    True_cm_invisc = np.array([-0.09711004, -0.09645007, -0.09581086, -0.0951932 , -0.09459784,-0.0940255 ])
+    True_cl_invisc = np.array([0.45692191, 0.56682385, 0.67657043, 0.78612768, 0.89546165, 1.0045384 ])
+    True_cd_invisc = np.array([ 5.47863961e-05, -1.00070485e-04, -2.45090408e-04, -3.79337274e-04,  -5.01907590e-04, -6.11933108e-04])
+    True_cm_invisc = np.array([-0.09706381, -0.09639439, -0.09574306, -0.09511061, -0.0944978 , -0.0939054 ])
     
     print('\n\nThis is for multi airfoil')
     print('\ninvisc CL difference')
