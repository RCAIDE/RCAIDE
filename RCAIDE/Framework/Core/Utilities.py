# RCAIDE/Core/Utilities.py
# (c) Copyright 2023 Aerospace Research Community LLC
# 
# Created:  Jul 2024, RCAIDE Team

# ----------------------------------------------------------------------------------------------------------------------
#  IMPORT
# ----------------------------------------------------------------------------------------------------------------------

# package imports
import numpy as np

# ----------------------------------------------------------------------------------------------------------------------
#  interp2d
# ---------------------------------------------------------------------------------------------------------------------- 
def interp2d(x,y,xp,yp,zp,fill_value= None):
    """
    Bilinear interpolation on a grid. ``CartesianGrid`` is much faster if the data
    lies on a regular grid.
    Args:
        x, y: 1D arrays of point at which to interpolate. Any out-of-bounds
            coordinates will be clamped to lie in-bounds.
        xp, yp: 1D arrays of points specifying grid points where function values
            are provided.
        zp: 2D array of function values. For a function `f(x, y)` this must
            satisfy `zp[i, j] = f(xp[i], yp[j])`
    Returns:
        1D array `z` satisfying `z[i] = f(x[i], y[i])`.
    """ 
    ix = np.clip(np.searchsorted(xp, x, side="right"), 1, len(xp) - 1)
    iy = np.clip(np.searchsorted(yp, y, side="right"), 1, len(yp) - 1)

    # Using Wikipedia's notation (https://en.wikipedia.org/wiki/Bilinear_interpolation)
    z_11 = zp[ix - 1, iy - 1]
    z_21 = zp[ix, iy - 1]
    z_12 = zp[ix - 1, iy]
    z_22 = zp[ix, iy]

    z_xy1 = (xp[ix] - x) / (xp[ix] - xp[ix - 1]) * z_11 + (x - xp[ix - 1]) / (
        xp[ix] - xp[ix - 1]
    ) * z_21
    z_xy2 = (xp[ix] - x) / (xp[ix] - xp[ix - 1]) * z_12 + (x - xp[ix - 1]) / (
        xp[ix] - xp[ix - 1]
    ) * z_22

    z = (yp[iy] - y) / (yp[iy] - yp[iy - 1]) * z_xy1 + (y - yp[iy - 1]) / (
        yp[iy] - yp[iy - 1]
    ) * z_xy2

    if fill_value is not None:
        oob = np.logical_or(
            x < xp[0], np.logical_or(x > xp[-1], np.logical_or(y < yp[0], y > yp[-1]))
        )
        z = np.where(oob, fill_value, z)

    return z

# ----------------------------------------------------------------------------------------------------------------------
# orientation_product
# ---------------------------------------------------------------------------------------------------------------------- 
def orientation_product(T,Bb):
    """Computes the product of a tensor and a vector.

    Assumptions:
    None

    Source:
    None

    Args:
    T         [-] 3-dimensional array with rotation matrix
                  patterned along dimension zero
    Bb        [-] 3-dimensional vector

    Returns:
    C         [-] transformed vector

    
    """            
    
    assert T.ndim == 3
    
    if Bb.ndim == 3:
        C = np.einsum('aij,ajk->aik', T, Bb )
    elif Bb.ndim == 2:
        C = np.einsum('aij,aj->ai', T, Bb )
    else:
        raise Exception('bad B rank')
        
    return C

# ----------------------------------------------------------------------------------------------------------------------
# orientation_transpose
# ----------------------------------------------------------------------------------------------------------------------
def orientation_transpose(T):
    """Computes the transpose of a tensor.

    Assumptions:
    None

    Source:
    None

    Args:
    T         [-] 3-dimensional array with rotation matrix
                  patterned along dimension zero

    Returns:
    Tt        [-] transformed tensor

    
    """   
    
    assert T.ndim == 3
    
    Tt = np.swapaxes(T,1,2)
        
    return Tt

# ----------------------------------------------------------------------------------------------------------------------
# angles_to_dcms
# ----------------------------------------------------------------------------------------------------------------------
def angles_to_dcms(rotations,sequence=(2,1,0)):
    """Builds an euler angle rotation matrix
    
    Assumptions:
    None

    Source:
    None

    Args:
    rotations     [radians]  [r1s r2s r3s], column array of rotations
    sequence      [-]        (2,1,0) (default), (2,1,2), etc.. a combination of three column indices

    Returns:
    transform     [-]        3-dimensional array with direction cosine matrices
                             patterned along dimension zero

    
    """         
    # transform map
    Ts = { 0:T0, 1:T1, 2:T2 }
    
    # a bunch of eyes
    transform = new_tensor(rotations[:,0])
    
    # build the tranform
    for dim in sequence[::-1]:
        angs = rotations[:,dim]
        transform = orientation_product( transform, Ts[dim](angs) )
    
    # done!
    return transform

# ----------------------------------------------------------------------------------------------------------------------
# T0
# ----------------------------------------------------------------------------------------------------------------------  
def T0(a):
    """Rotation matrix about first axis
    
    Assumptions:
        None

    Source:
        None

    Args:
        a (float):  angle of rotation  [radians] 

    Returns:
        T  (float):  rotation matrix  [-]  
    """       
    
    cos = np.cos(a)
    sin = np.sin(a) 
    T = new_tensor(a)
    
    T[:,1,1] = cos
    T[:,1,2] = sin
    T[:,2,1] = -sin
    T[:,2,2] = cos
    
    return T

# ----------------------------------------------------------------------------------------------------------------------
# T1
# ----------------------------------------------------------------------------------------------------------------------          
def T1(a):
    """Rotation matrix about second axis
    
    Assumptions:
        None

    Source:
        None

    Args:
        a (float):  angle of rotation  [radians] 

    Returns:
        T  (float):  rotation matrix  [-]  
    """      
    # T = np.array([[cos,0,-sin],
    #               [0  ,1,   0],
    #               [sin,0, cos]])
    
    cos = np.cos(a)
    sin = np.sin(a)     
    
    T = new_tensor(a)
    
    T[:,0,0] = cos
    T[:,0,2] = -sin
    T[:,2,0] = sin
    T[:,2,2] = cos
    
    return T

# ----------------------------------------------------------------------------------------------------------------------
# T2
# ----------------------------------------------------------------------------------------------------------------------  
def T2(a):
    """Rotation matrix about third axis
    
    Assumptions:
        None

    Source:
        None

    Args:
        a (float):  angle of rotation  [radians] 

    Returns:
        T  (float):  rotation matrix  [-]  
    
    """      
    # T = np.array([[cos ,sin,0],
    #               [-sin,cos,0],
    #               [0   ,0  ,1]])
        
    cos = np.cos(a)
    sin = np.sin(a)     
    
    T = new_tensor(a)
    
    T[:,0,0] = cos
    T[:,0,1] = sin
    T[:,1,0] = -sin
    T[:,1,1] = cos
        
    return T

# ----------------------------------------------------------------------------------------------------------------------
# new_tensor
# ----------------------------------------------------------------------------------------------------------------------  
def new_tensor(a):
    """Initializes the required tensor. Able to handle imaginary values. 
  
    Assumptions:
        None

    Source:
        None

    Args:
        a (float):  angle of rotation  [radians] 

    Returns:
        T  (float):  3-dimensional array with identity matrix
                       patterned along dimension zero  [-]   
    """      
    assert a.ndim == 1
    n_a = len(a) 
    T   = np.eye(3)
    
<<<<<<< HEAD
    return T

def args_passer(*args, **kwargs):
    return *args, kwargs
=======
    if a.dtype is np.dtype('complex'):  T = T + 0j 
    T = np.resize(T,[n_a,3,3]) 
    return T    
>>>>>>> 12a00d48
<|MERGE_RESOLUTION|>--- conflicted
+++ resolved
@@ -275,13 +275,14 @@
     n_a = len(a) 
     T   = np.eye(3)
     
-<<<<<<< HEAD
+    T = np.eye(3)
+    
+    if a.dtype is np.dtype('complex'):
+        T = T + 0j
+    
+    T = np.resize(T,[n_a,3,3])
+    
     return T
 
 def args_passer(*args, **kwargs):
-    return *args, kwargs
-=======
-    if a.dtype is np.dtype('complex'):  T = T + 0j 
-    T = np.resize(T,[n_a,3,3]) 
-    return T    
->>>>>>> 12a00d48
+    return *args, kwargs