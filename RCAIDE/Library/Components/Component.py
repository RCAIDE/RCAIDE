--- conflicted
+++ resolved
@@ -1,9 +1,7 @@
-<<<<<<< HEAD
 # RCAIDE/Library/Compoments/PhysicalComponent.py
 # (c) Copyright 2024 Aerospace Research Community LLC
 # 
-# Created:  Apr 2024, J. Smart
-# Modified:
+# Created: Jul 2024, RCAIDE Team
 
 # ----------------------------------------------------------------------------------------------------------------------
 #  IMPORT
@@ -194,115 +192,4 @@
 @dataclass
 class ComponentSegment(Component):
 
-    segment_index : int = field(init=True, default=-1)
-=======
-# RCAIDE/Library/Compoments/Component.py
-# (c) Copyright 2023 Aerospace Research Community LLC
-# 
-# Created: Jul 2024, RCAIDE Team
-
-# ----------------------------------------------------------------------------------------------------------------------
-#  IMPORT
-# ----------------------------------------------------------------------------------------------------------------------  
-
-from RCAIDE.Framework.Core import Container as ContainerBase
-from RCAIDE.Framework.Core import Data
-from .Mass_Properties import Mass_Properties
-
-# package imports 
-import numpy as np
-
-# ----------------------------------------------------------------------------------------------------------------------
-#  Component
-# ----------------------------------------------------------------------------------------------------------------------         
-class Component(Data):
-    """ the base component class
-        Assumptions:
-        None
-        
-        Source:
-        None
-    """
-    def __defaults__(self):
-        """This sets the default values.
-    
-        Assumptions:
-           None
-
-        Source:
-           None 
-            """         
-        self.tag             = 'Component' 
-        self.mass_properties = Mass_Properties()
-        self.origin          = np.array([[0.0,0.0,0.0]]) 
-        self.inputs          = Data()
-        self.outputs         = Data()
-    
-        
-# ----------------------------------------------------------------------------------------------------------------------
-#  Component Container
-# ----------------------------------------------------------------------------------------------------------------------    
-class Container(ContainerBase):
-    """ the base component container class.
-    """
-    pass 
- 
-    def sum_mass(self):
-        """ will recursively search the data tree and sum
-            any Comp.Mass_Properties.mass, and return the total sum
-            
-        Assumptions:
-           None
-
-        Source:
-           None
-
-        Args:
-            None
-
-        Returns:
-            total (float): total mass of vehicle [kg]
-            
-        """   
-        total = 0.0
-        for key,Comp in self.items():
-            if isinstance(Comp,Component.Container):
-                total += Comp.sum_mass() # recursive!
-            elif isinstance(Comp,Component):
-                total += Comp.mass_properties.mass
-                
-        return total
-    
-    def total_moment(self):
-        """ will recursively search the data tree and sum
-            any Comp.Mass_Properties.mass, and return the total sum of moments
-            
-            Assumptions:
-                None
-    
-            Source:
-                None
-    
-            Args:
-                None
-    
-            Returns:
-                total (float): total moment of vehicle [Nm] 
-        """   
-        total = np.array([[0.0,0.0,0.0]])
-        for key,Comp in self.items():
-            if isinstance(Comp,Component.Container):
-                total += Comp.total_moment() # recursive!
-            elif isinstance(Comp,Component):
-                total += Comp.mass_properties.mass*(np.sum(np.array(Comp.origin),axis=0)/len(Comp.origin)+Comp.mass_properties.center_of_gravity)
-
-        return total
-    
-    
-    
-# ------------------------------------------------------------
-#  Handle Linking
-# ------------------------------------------------------------
-
-Component.Container = Container
->>>>>>> e9b47ebd
+    segment_index : int = field(init=True, default=-1)