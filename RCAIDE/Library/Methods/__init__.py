# RCAIDE/Library/Methods/__init__.py
# (c) Copyright 2023 Aerospace Research Community LLC

""" RCAIDE Package Setup
"""

# ----------------------------------------------------------------------------------------------------------------------
#  IMPORT
# ----------------------------------------------------------------------------------------------------------------------

<<<<<<< HEAD
=======
from . import Aerodynamics
from . import Costs 
from . import Energy
from . import Geometry 
from . import Propulsors 
from . import Performance
from . import Stability
from . import Utilities
from . import Weights
>>>>>>> 12a00d48

from . import Mass
<|MERGE_RESOLUTION|>--- conflicted
+++ resolved
@@ -8,8 +8,6 @@
 #  IMPORT
 # ----------------------------------------------------------------------------------------------------------------------
 
-<<<<<<< HEAD
-=======
 from . import Aerodynamics
 from . import Costs 
 from . import Energy
@@ -19,6 +17,5 @@
 from . import Stability
 from . import Utilities
 from . import Weights
->>>>>>> 12a00d48
 
 from . import Mass
