# RCAIDE/Energy/Networks/__init__.py
# (c) Copyright The Board of Trustees of RCAIDE

""" RCAIDE Package Setup
"""

# ----------------------------------------------------------------------------------------------------------------------
#  IMPORT
# ----------------------------------------------------------------------------------------------------------------------

<<<<<<< HEAD
from .Battery_Cell_Isolated                         import Battery_Cell_Isolated
from Legacy.trunk.S.Components.Energy.Networks      import Battery_Ducted_Fan
from .Battery_Electric_Rotor                        import Battery_Electric_Rotor
from Legacy.trunk.S.Components.Energy.Networks      import Ducted_Fan
from .Internal_Combustion_Propeller                 import Internal_Combustion_Propeller
from .Internal_Combustion_Propeller_Constant_Speed  import Internal_Combustion_Propeller_Constant_Speed 
from Legacy.trunk.S.Components.Energy.Networks      import Liquid_Rocket
from Legacy.trunk.S.Components.Energy.Networks      import Network
from Legacy.trunk.S.Components.Energy.Networks      import Propulsor_Surrogate
from Legacy.trunk.S.Components.Energy.Networks      import PyCycle
from Legacy.trunk.S.Components.Energy.Networks      import Ramjet
from Legacy.trunk.S.Components.Energy.Networks      import Scramjet
from Legacy.trunk.S.Components.Energy.Networks      import Serial_Hybrid_Ducted_Fan
from .Solar                                         import Solar 
from Legacy.trunk.S.Components.Energy.Networks      import Turboelectric_HTS_Ducted_Fan
from Legacy.trunk.S.Components.Energy.Networks      import Turboelectric_HTS_Dynamo_Ducted_Fan
from Legacy.trunk.S.Components.Energy.Networks      import Turbofan
from Legacy.trunk.S.Components.Energy.Networks      import Turbojet_Super
=======
from Legacy.trunk.S.Components.Energy.Networks import Battery_Cell_Cycler
from Legacy.trunk.S.Components.Energy.Networks import Battery_Ducted_Fan
from Legacy.trunk.S.Components.Energy.Networks import Battery_Propeller
from Legacy.trunk.S.Components.Energy.Networks import Ducted_Fan
from Legacy.trunk.S.Components.Energy.Networks import Internal_Combustion_Propeller
from Legacy.trunk.S.Components.Energy.Networks import Internal_Combustion_Propeller_Constant_Speed
from Legacy.trunk.S.Components.Energy.Networks import Lift_Cruise
from Legacy.trunk.S.Components.Energy.Networks import Liquid_Rocket
from .Networks                                 import Network
from Legacy.trunk.S.Components.Energy.Networks import Propulsor_Surrogate
from Legacy.trunk.S.Components.Energy.Networks import PyCycle
from Legacy.trunk.S.Components.Energy.Networks import Ramjet
from Legacy.trunk.S.Components.Energy.Networks import Scramjet
from Legacy.trunk.S.Components.Energy.Networks import Serial_Hybrid_Ducted_Fan
from Legacy.trunk.S.Components.Energy.Networks import Solar
from Legacy.trunk.S.Components.Energy.Networks import Solar_Low_Fidelity
from Legacy.trunk.S.Components.Energy.Networks import Turboelectric_HTS_Ducted_Fan
from Legacy.trunk.S.Components.Energy.Networks import Turboelectric_HTS_Dynamo_Ducted_Fan
from Legacy.trunk.S.Components.Energy.Networks import Turbofan
from Legacy.trunk.S.Components.Energy.Networks import Turbojet_Super
>>>>>>> e0149879
<|MERGE_RESOLUTION|>--- conflicted
+++ resolved
@@ -8,7 +8,6 @@
 #  IMPORT
 # ----------------------------------------------------------------------------------------------------------------------
 
-<<<<<<< HEAD
 from .Battery_Cell_Isolated                         import Battery_Cell_Isolated
 from Legacy.trunk.S.Components.Energy.Networks      import Battery_Ducted_Fan
 from .Battery_Electric_Rotor                        import Battery_Electric_Rotor
@@ -16,7 +15,7 @@
 from .Internal_Combustion_Propeller                 import Internal_Combustion_Propeller
 from .Internal_Combustion_Propeller_Constant_Speed  import Internal_Combustion_Propeller_Constant_Speed 
 from Legacy.trunk.S.Components.Energy.Networks      import Liquid_Rocket
-from Legacy.trunk.S.Components.Energy.Networks      import Network
+from .Network                                       import Network
 from Legacy.trunk.S.Components.Energy.Networks      import Propulsor_Surrogate
 from Legacy.trunk.S.Components.Energy.Networks      import PyCycle
 from Legacy.trunk.S.Components.Energy.Networks      import Ramjet
@@ -26,26 +25,4 @@
 from Legacy.trunk.S.Components.Energy.Networks      import Turboelectric_HTS_Ducted_Fan
 from Legacy.trunk.S.Components.Energy.Networks      import Turboelectric_HTS_Dynamo_Ducted_Fan
 from Legacy.trunk.S.Components.Energy.Networks      import Turbofan
-from Legacy.trunk.S.Components.Energy.Networks      import Turbojet_Super
-=======
-from Legacy.trunk.S.Components.Energy.Networks import Battery_Cell_Cycler
-from Legacy.trunk.S.Components.Energy.Networks import Battery_Ducted_Fan
-from Legacy.trunk.S.Components.Energy.Networks import Battery_Propeller
-from Legacy.trunk.S.Components.Energy.Networks import Ducted_Fan
-from Legacy.trunk.S.Components.Energy.Networks import Internal_Combustion_Propeller
-from Legacy.trunk.S.Components.Energy.Networks import Internal_Combustion_Propeller_Constant_Speed
-from Legacy.trunk.S.Components.Energy.Networks import Lift_Cruise
-from Legacy.trunk.S.Components.Energy.Networks import Liquid_Rocket
-from .Networks                                 import Network
-from Legacy.trunk.S.Components.Energy.Networks import Propulsor_Surrogate
-from Legacy.trunk.S.Components.Energy.Networks import PyCycle
-from Legacy.trunk.S.Components.Energy.Networks import Ramjet
-from Legacy.trunk.S.Components.Energy.Networks import Scramjet
-from Legacy.trunk.S.Components.Energy.Networks import Serial_Hybrid_Ducted_Fan
-from Legacy.trunk.S.Components.Energy.Networks import Solar
-from Legacy.trunk.S.Components.Energy.Networks import Solar_Low_Fidelity
-from Legacy.trunk.S.Components.Energy.Networks import Turboelectric_HTS_Ducted_Fan
-from Legacy.trunk.S.Components.Energy.Networks import Turboelectric_HTS_Dynamo_Ducted_Fan
-from Legacy.trunk.S.Components.Energy.Networks import Turbofan
-from Legacy.trunk.S.Components.Energy.Networks import Turbojet_Super
->>>>>>> e0149879
+from Legacy.trunk.S.Components.Energy.Networks      import Turbojet_Super