--- conflicted
+++ resolved
@@ -8,44 +8,26 @@
 #  IMPORT
 # ----------------------------------------------------------------------------------------------------------------------
 
-<<<<<<< HEAD
-from .Isolated_Battery_Cell                         import Isolated_Battery_Cell 
-from Legacy.trunk.S.Components.Energy.Networks      import Battery_Ducted_Fan
-from .All_Electric                                  import All_Electric
-from Legacy.trunk.S.Components.Energy.Networks      import Ducted_Fan
-from .Internal_Combustion_Engine                    import Internal_Combustion_Engine
-from .Internal_Combustion_Engine_Constant_Speed     import Internal_Combustion_Engine_Constant_Speed 
-from Legacy.trunk.S.Components.Energy.Networks      import Liquid_Rocket
-from .Network                                       import Network
-from Legacy.trunk.S.Components.Energy.Networks      import Propulsor_Surrogate
-from Legacy.trunk.S.Components.Energy.Networks      import PyCycle
-from Legacy.trunk.S.Components.Energy.Networks      import Ramjet
-from Legacy.trunk.S.Components.Energy.Networks      import Scramjet
-from Legacy.trunk.S.Components.Energy.Networks      import Serial_Hybrid_Ducted_Fan
-from .Solar                                         import Solar 
-from Legacy.trunk.S.Components.Energy.Networks      import Turboelectric_HTS_Ducted_Fan
-from Legacy.trunk.S.Components.Energy.Networks      import Turboelectric_HTS_Dynamo_Ducted_Fan
-from Legacy.trunk.S.Components.Energy.Networks      import Turbofan
-from Legacy.trunk.S.Components.Energy.Networks      import Turbojet_Super
-=======
 from Legacy.trunk.S.Components.Energy.Networks import Battery_Ducted_Fan                           as legacy_battery_ducted_fan
-from Legacy.trunk.S.Components.Energy.Networks import Ducted_Fan                                   as legacy_ducted_fan
-from Legacy.trunk.S.Components.Energy.Networks import Internal_Combustion_Propeller                as legacy_internal_combustion_propeller
-from Legacy.trunk.S.Components.Energy.Networks import Internal_Combustion_Propeller_Constant_Speed as legacy_internal_combustion_propeller_constant_speed
+from Legacy.trunk.S.Components.Energy.Networks import Ducted_Fan                                   as legacy_ducted_fan 
 from Legacy.trunk.S.Components.Energy.Networks import Liquid_Rocket                                as legacy_liquid_rocket
 from Legacy.trunk.S.Components.Energy.Networks import Propulsor_Surrogate                          as legacy_propulsor_surrogate
 from Legacy.trunk.S.Components.Energy.Networks import PyCycle                                      as legacy_pycycle
 from Legacy.trunk.S.Components.Energy.Networks import Ramjet                                       as legacy_ramjet
 from Legacy.trunk.S.Components.Energy.Networks import Scramjet                                     as legacy_scramjet
-from Legacy.trunk.S.Components.Energy.Networks import Serial_Hybrid_Ducted_Fan                     as legacy_serial_hybrid_ducted_fan
-from Legacy.trunk.S.Components.Energy.Networks import Solar                                        as legacy_solar
+from Legacy.trunk.S.Components.Energy.Networks import Serial_Hybrid_Ducted_Fan                     as legacy_serial_hybrid_ducted_fan 
 from Legacy.trunk.S.Components.Energy.Networks import Solar_Low_Fidelity                           as legacy_solar_low_fidelity
 from Legacy.trunk.S.Components.Energy.Networks import Turboelectric_HTS_Ducted_Fan                 as legacy_turboelectric_hts_ducted_fan
 from Legacy.trunk.S.Components.Energy.Networks import Turboelectric_HTS_Dynamo_Ducted_Fan          as legacy_turboelectric_hts_dynamo_ducted_fan
 from Legacy.trunk.S.Components.Energy.Networks import Turbofan                                     as legacy_turbofan
 from Legacy.trunk.S.Components.Energy.Networks import Turbojet_Super                               as legacy_turbojet
-
-from .Networks                                 import Network
-from .Turbofan                                 import Turbofan
-from .Turbojet                                 import Turbojet
->>>>>>> 47818c6a
+ 
+from .Network                                       import Network  
+from .Turbofan                                      import Turbofan
+from .Turbojet                                      import Turbojet 
+from .Isolated_Battery_Cell                         import Isolated_Battery_Cell  
+from .All_Electric                                  import All_Electric 
+from .Internal_Combustion_Engine                    import Internal_Combustion_Engine
+from .Internal_Combustion_Engine_Constant_Speed     import Internal_Combustion_Engine_Constant_Speed  
+from .Network                                       import Network 
+from .Solar                                         import Solar  