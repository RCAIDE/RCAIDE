--- conflicted
+++ resolved
@@ -1,12 +1,8 @@
 # RCAIDE/__init__.py
-<<<<<<< HEAD
-# (c) Copyright The Board of Trustees of RCAIDE 
-=======
 # (c) Copyright 2023 Aerospace Research Community LLC
 
 """ RCAIDE Package Setup
 """
->>>>>>> 47818c6a
 
 # ----------------------------------------------------------------------------------------------------------------------
 #  IMPORT
