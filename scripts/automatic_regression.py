--- conflicted
+++ resolved
@@ -1,174 +1,169 @@
-# automatic_regression.py
-# 
-# Created:  Trent Lukaczyk, Jun 2014
-# Modified:     
-
-# ----------------------------------------------------------------------        
-#   Imports
-# ----------------------------------------------------------------------  
-        
-import matplotlib 
-matplotlib.use('Agg') 
-        
-import SUAVE
-from SUAVE.Structure import Ordered_Bunch
-import sys, os, traceback, time
-import matplotlib.pyplot as plt
-
-# ----------------------------------------------------------------------        
-#   How This Works
-# ----------------------------------------------------------------------        
-
-# The "modules" list contains the name of the file you would like to run.
-# Each test script must include a main function, this will be called by
-# this automatic regression script. 
-#
-# For more information, see ../templates/example_test_script.py
-
-
-# ----------------------------------------------------------------------
-#   The Modules to Test
-# ----------------------------------------------------------------------        
-
-modules = [
-    
-    # regression
-    'regression/test_atmosphere.py',
-    'regression/test_dynamicstability.py',
-    'regression/test_weights.py',
-    'regression/DC_10_noise.py',
-    'regression/test_mission_B737.py',
-<<<<<<< HEAD
-    'regression/test_mission_Embraer_E190_constThr.py',
-    'regression/test_mission_AS2.py',
-=======
-    #'regression/test_mission_Embraer_E190_constThr.py',
-    #'regression/test_mission_AS2.py',
->>>>>>> 5f3b3747
-    'regression/test_landing_field_length.py',
+# automatic_regression.py
+# 
+# Created:  Trent Lukaczyk, Jun 2014
+# Modified:     
+
+# ----------------------------------------------------------------------        
+#   Imports
+# ----------------------------------------------------------------------  
+        
+import matplotlib 
+matplotlib.use('Agg') 
+        
+import SUAVE
+from SUAVE.Structure import Ordered_Bunch
+import sys, os, traceback, time
+import matplotlib.pyplot as plt
+
+# ----------------------------------------------------------------------        
+#   How This Works
+# ----------------------------------------------------------------------        
+
+# The "modules" list contains the name of the file you would like to run.
+# Each test script must include a main function, this will be called by
+# this automatic regression script. 
+#
+# For more information, see ../templates/example_test_script.py
+
+
+# ----------------------------------------------------------------------
+#   The Modules to Test
+# ----------------------------------------------------------------------        
+
+modules = [
+    
+    # regression
+    'regression/test_atmosphere.py',
+    'regression/test_dynamicstability.py',
+    'regression/test_weights.py',
+    'regression/DC_10_noise.py',
+    'regression/test_mission_B737.py',
+    #'regression/test_mission_Embraer_E190_constThr.py',
+    #'regression/test_mission_AS2.py',
+    'regression/test_landing_field_length.py',
     'regression/test_take_off_field_length.py',
-    #'regression/test_solar_network.py',
-    #'regression/test_solar_radiation.py',
+    #'regression/test_solar_network.py',
+    #'regression/test_solar_radiation.py',
     #'regression/test_propeller.py',
-    #'regression/test_aerodynamics.py',
-    'regression/test_aerodynamics_super.py',
-    'regression/test_cmalpha.py',
-    'regression/test_cnbeta.py',
-    #'regression/test_gasturbine_network.py',
+    #'regression/test_aerodynamics.py',
+    'regression/test_aerodynamics_super.py',
+    'regression/test_cmalpha.py',
+    'regression/test_cnbeta.py',
+    #'regression/test_gasturbine_network.py',
     #'regression/test_payload_range.py',
-    
-    # tutorials
-    
-]
-
-
-# ----------------------------------------------------------------------        
-#   Main
-# ----------------------------------------------------------------------    
-
-def main():
-    
-    # preallocate test results
-    results = Ordered_Bunch()
-    for module in modules:
-        results[module] = 'Untested'
-        
-    sys.stdout.write('# --------------------------------------------------------------------- \n')
-    sys.stdout.write('#   SUAVE Automatic Regression \n')
-    sys.stdout.write('#   %s \n' % time.strftime("%B %d, %Y - %H:%M:%S", time.gmtime()) )
-    sys.stdout.write('# --------------------------------------------------------------------- \n')
-    sys.stdout.write(' \n')
-        
-    # run tests
-    for module in modules:
-        passed = test_module(module)
-        if passed:
-            results[module] = '  Passed'
-        else:
-            results[module] = '* FAILED'
-    
-    # final report
-    sys.stdout.write('# --------------------------------------------------------------------- \n')
-    sys.stdout.write('Final Results \n')
-    for module,result in results.items():
-        sys.stdout.write('%s - %s\n' % (result,module))
-           
-    if passed:
-        sys.exit(0)
-    else:
-        sys.exit(1)
-        
-    
-
-
-# ----------------------------------------------------------------------        
-#   Module Tester
-# ----------------------------------------------------------------------   
-
-def test_module(module_path):
-    
-    home_dir = os.getcwd()
-    test_dir, module_name = os.path.split( os.path.abspath(module_path) )
-    
-    sys.stdout.write('# --------------------------------------------------------------------- \n')
-    sys.stdout.write('# Start Test: %s \n' % module_path)
-    sys.stdout.flush()
-    
-    tic = time.time()
-    
-    # try the test
-    try:
-
-        # see if file exists
-        os.chdir(test_dir)
-        if not os.path.exists(module_name) and not os.path.isfile(module_name):
-            raise ImportError, 'file %s does not exist' % module_name
-        
-        # add module directory
-        sys.path.append(test_dir)
-        
-        # do the import
-        name = os.path.splitext(module_name)[0]
-        module = __import__(name)        
-        
-        # run main function
-        module.main()
-        
-        passed = True
-        
-    # catch an error
-    except Exception as exc:
-        
-        # print traceback
-        sys.stderr.write( 'Test Failed: \n' )
-        sys.stderr.write( traceback.format_exc() )
-        sys.stderr.write( '\n' )
-        sys.stderr.flush()
-        
-        passed = False
-        
-    # final result
-    if passed:
-        sys.stdout.write('# Passed: %s \n' % module_name)
-    else:
-        sys.stdout.write('# FAILED: %s \n' % module_name)
-    sys.stdout.write('# Test Duration: %.4f min \n' % ((time.time()-tic)/60) )
-    sys.stdout.write('\n')
-    
-    # cleanup
-    plt.close('all')
-    os.chdir(home_dir)
-    
-    # make sure to write to stdout
-    sys.stdout.flush()    
-    sys.stderr.flush()
-    
-    return passed
-
-
-# ----------------------------------------------------------------------        
-#   Call Main
-# ----------------------------------------------------------------------    
-
-if __name__ == '__main__':
+    
+    # tutorials
+    
+]
+
+
+# ----------------------------------------------------------------------        
+#   Main
+# ----------------------------------------------------------------------    
+
+def main():
+    
+    # preallocate test results
+    results = Ordered_Bunch()
+    for module in modules:
+        results[module] = 'Untested'
+        
+    sys.stdout.write('# --------------------------------------------------------------------- \n')
+    sys.stdout.write('#   SUAVE Automatic Regression \n')
+    sys.stdout.write('#   %s \n' % time.strftime("%B %d, %Y - %H:%M:%S", time.gmtime()) )
+    sys.stdout.write('# --------------------------------------------------------------------- \n')
+    sys.stdout.write(' \n')
+        
+    # run tests
+    for module in modules:
+        passed = test_module(module)
+        if passed:
+            results[module] = '  Passed'
+        else:
+            results[module] = '* FAILED'
+    
+    # final report
+    sys.stdout.write('# --------------------------------------------------------------------- \n')
+    sys.stdout.write('Final Results \n')
+    for module,result in results.items():
+        sys.stdout.write('%s - %s\n' % (result,module))
+           
+    if passed:
+        sys.exit(0)
+    else:
+        sys.exit(1)
+        
+    
+
+
+# ----------------------------------------------------------------------        
+#   Module Tester
+# ----------------------------------------------------------------------   
+
+def test_module(module_path):
+    
+    home_dir = os.getcwd()
+    test_dir, module_name = os.path.split( os.path.abspath(module_path) )
+    
+    sys.stdout.write('# --------------------------------------------------------------------- \n')
+    sys.stdout.write('# Start Test: %s \n' % module_path)
+    sys.stdout.flush()
+    
+    tic = time.time()
+    
+    # try the test
+    try:
+
+        # see if file exists
+        os.chdir(test_dir)
+        if not os.path.exists(module_name) and not os.path.isfile(module_name):
+            raise ImportError, 'file %s does not exist' % module_name
+        
+        # add module directory
+        sys.path.append(test_dir)
+        
+        # do the import
+        name = os.path.splitext(module_name)[0]
+        module = __import__(name)        
+        
+        # run main function
+        module.main()
+        
+        passed = True
+        
+    # catch an error
+    except Exception as exc:
+        
+        # print traceback
+        sys.stderr.write( 'Test Failed: \n' )
+        sys.stderr.write( traceback.format_exc() )
+        sys.stderr.write( '\n' )
+        sys.stderr.flush()
+        
+        passed = False
+        
+    # final result
+    if passed:
+        sys.stdout.write('# Passed: %s \n' % module_name)
+    else:
+        sys.stdout.write('# FAILED: %s \n' % module_name)
+    sys.stdout.write('# Test Duration: %.4f min \n' % ((time.time()-tic)/60) )
+    sys.stdout.write('\n')
+    
+    # cleanup
+    plt.close('all')
+    os.chdir(home_dir)
+    
+    # make sure to write to stdout
+    sys.stdout.flush()    
+    sys.stderr.flush()
+    
+    return passed
+
+
+# ----------------------------------------------------------------------        
+#   Call Main
+# ----------------------------------------------------------------------    
+
+if __name__ == '__main__':
     main()