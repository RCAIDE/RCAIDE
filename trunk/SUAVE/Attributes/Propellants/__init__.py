## @defgroup Attributes-Propellants Propellants
# Common propellants
# @ingroup Attributes
# classes
<<<<<<< HEAD
from Propellant import Propellant
from Aviation_Gasoline import Aviation_Gasoline
from Gaseous_H2 import Gaseous_H2
from Jet_A import Jet_A
from Jet_A1 import Jet_A1
from Liquid_Natural_Gas import Liquid_Natural_Gas
from JP7 import JP7
from Liquid_H2 import Liquid_H2
from LOX_LH2 import LOX_LH2
from LOX_RP1 import LOX_RP1
=======
from .Propellant import Propellant
from .Aviation_Gasoline import Aviation_Gasoline
from .Gaseous_H2 import Gaseous_H2
from .Jet_A import Jet_A
from .Jet_A1 import Jet_A1
from .Liquid_Natural_Gas import Liquid_Natural_Gas
from .JP7 import JP7
from .Liquid_H2 import Liquid_H2
>>>>>>> d56c0280
<|MERGE_RESOLUTION|>--- conflicted
+++ resolved
@@ -1,25 +1,15 @@
-## @defgroup Attributes-Propellants Propellants
-# Common propellants
-# @ingroup Attributes
-# classes
-<<<<<<< HEAD
-from Propellant import Propellant
-from Aviation_Gasoline import Aviation_Gasoline
-from Gaseous_H2 import Gaseous_H2
-from Jet_A import Jet_A
-from Jet_A1 import Jet_A1
-from Liquid_Natural_Gas import Liquid_Natural_Gas
-from JP7 import JP7
-from Liquid_H2 import Liquid_H2
-from LOX_LH2 import LOX_LH2
-from LOX_RP1 import LOX_RP1
-=======
-from .Propellant import Propellant
-from .Aviation_Gasoline import Aviation_Gasoline
-from .Gaseous_H2 import Gaseous_H2
-from .Jet_A import Jet_A
-from .Jet_A1 import Jet_A1
-from .Liquid_Natural_Gas import Liquid_Natural_Gas
-from .JP7 import JP7
-from .Liquid_H2 import Liquid_H2
->>>>>>> d56c0280
+## @defgroup Attributes-Propellants Propellants
+# Common propellants
+# @ingroup Attributes
+# classes
+
+from .Propellant import Propellant
+from .Aviation_Gasoline import Aviation_Gasoline
+from .Gaseous_H2 import Gaseous_H2
+from .Jet_A import Jet_A
+from .Jet_A1 import Jet_A1
+from .Liquid_Natural_Gas import Liquid_Natural_Gas
+from .JP7 import JP7
+from .Liquid_H2 import Liquid_H2
+from .LOX_LH2 import LOX_LH2
+from .LOX_RP1 import LOX_RP1