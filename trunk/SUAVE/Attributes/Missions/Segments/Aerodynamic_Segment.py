--- conflicted
+++ resolved
@@ -1,562 +1,545 @@
-# ----------------------------------------------------------------------
-#  Imports
-# ----------------------------------------------------------------------
-
-import numpy as np
-import time
-from SUAVE.Structure                    import Data, Data_Exception
-from SUAVE.Structure                    import Container as ContainerBase
-from SUAVE.Attributes.Planets           import Planet
-from SUAVE.Attributes.Atmospheres       import Atmosphere
-from SUAVE.Methods.Utilities.Chebyshev  import chebyshev_data
-from SUAVE.Methods.Utilities            import atleast_2d_col
-from SUAVE.Geometry.Three_Dimensional   import angles_to_dcms, orientation_product, orientation_transpose
-from SUAVE.Attributes.Units             import Units
-from Base_Segment import Base_Segment
-
-# ----------------------------------------------------------------------
-#  Methods
-# ----------------------------------------------------------------------
-
-class Aerodynamic_Segment(Base_Segment):
-
-    # ------------------------------------------------------------------
-    #   Methods For Initialization
-    # ------------------------------------------------------------------
-
-    def __defaults__(self):
-        self.tag = 'Aerodynamic Segment'
-
-        # atmosphere and planet
-        self.planet     = None
-        self.atmosphere = None
-        self.start_time = time.gmtime()
-
-
-        # --- Conditions and Unknowns
-
-        # user shouldn't change these in an input script
-        # only used for processing / post processing
-        # they will be shared with analysis modules and meaningful naming is important
-
-        # base matricies
-        # use a trivial operation to copy the array
-        ones_1col = np.ones([1,1])
-        ones_2col = np.ones([1,2])
-        ones_3col = np.ones([1,3])
-
-
-        # --- Conditions
-
-        # setup conditions
-        conditions = Data()
-        conditions.frames       = Data()
-        conditions.freestream   = Data()
-        conditions.aerodynamics = Data()
-        conditions.propulsion   = Data()
-        conditions.weights      = Data()
-        conditions.energies     = Data()
-        self.conditions = conditions
-
-        # inertial frame conditions
-        conditions.frames.inertial = Data()
-        conditions.frames.inertial.position_vector      = ones_3col * 0
-        conditions.frames.inertial.velocity_vector      = ones_3col * 0
-        conditions.frames.inertial.acceleration_vector  = ones_3col * 0
-        conditions.frames.inertial.gravity_force_vector = ones_3col * 0
-        conditions.frames.inertial.total_force_vector   = ones_3col * 0
-        conditions.frames.inertial.time                 = ones_1col * 0
-
-        # wind frame conditions
-        conditions.frames.wind = Data()
-        conditions.frames.wind.body_rotations           = ones_3col * 0   # rotations in [X,Y,Z] -> [phi,theta,psi]
-        conditions.frames.wind.velocity_vector          = ones_3col * 0
-        conditions.frames.wind.lift_force_vector        = ones_3col * 0
-        conditions.frames.wind.drag_force_vector        = ones_3col * 0
-        conditions.frames.wind.transform_to_inertial    = np.empty([0,0,0])
-
-        # body frame conditions
-        conditions.frames.body = Data()
-        conditions.frames.body.inertial_rotations       = ones_3col * 0    # rotations in [X,Y,Z] -> [phi,theta,psi]
-        conditions.frames.body.thrust_force_vector      = ones_3col * 0
-        conditions.frames.body.transform_to_inertial    = np.empty([0,0,0])
-
-        # planet frame conditions
-        conditions.frames.planet = Data()
-        conditions.frames.planet.start_time      = None
-        conditions.frames.planet.latitude        = ones_1col * 0
-        conditions.frames.planet.longitude       = ones_1col * 0
-
-        # freestream conditions
-        conditions.freestream.velocity           = ones_1col * 0
-        conditions.freestream.mach_number        = ones_1col * 0
-        conditions.freestream.pressure           = ones_1col * 0
-        conditions.freestream.temperature        = ones_1col * 0
-        conditions.freestream.density            = ones_1col * 0
-        conditions.freestream.speed_of_sound     = ones_1col * 0
-        conditions.freestream.viscosity          = ones_1col * 0
-        conditions.freestream.altitude           = ones_1col * 0
-        conditions.freestream.gravity            = ones_1col * 0
-        conditions.freestream.reynolds_number    = ones_1col * 0
-        conditions.freestream.dynamic_pressure   = ones_1col * 0
-
-        # aerodynamics conditions
-        conditions.aerodynamics.angle_of_attack  = ones_1col * 0
-        conditions.aerodynamics.side_slip_angle  = ones_1col * 0
-        conditions.aerodynamics.roll_angle       = ones_1col * 0
-        conditions.aerodynamics.lift_coefficient = ones_1col * 0
-        conditions.aerodynamics.drag_coefficient = ones_1col * 0
-        conditions.aerodynamics.lift_breakdown   = Data()
-        conditions.aerodynamics.drag_breakdown   = Data()
-
-        # propulsion conditions
-        conditions.propulsion.throttle           = ones_1col * 0
-        conditions.propulsion.fuel_mass_rate     = ones_1col * 0
-        conditions.propulsion.battery_energy     = ones_1col * 0
-        conditions.propulsion.thrust_breakdown   = Data()
-
-        # weights conditions
-        conditions.weights.total_mass            = ones_1col * 0
-        conditions.weights.weight_breakdown      = Data()
-
-        # energy conditions
-        conditions.energies.total_energy         = ones_1col * 0
-        conditions.energies.total_efficiency     = ones_1col * 0
-        conditions.energies.gravity_energy       = ones_1col * 0
-        conditions.energies.propulsion_power     = ones_1col * 0
-
-        conditions.scalar = 1.0
-
-        return
-
-
-    # ------------------------------------------------------------------
-    #   Methods For Solver
-    # ------------------------------------------------------------------
-
-    # See:
-    #   Base_Segment.check_inputs()
-    #   Base_Segment.initialize_conditions()
-    #   Base_Segment.update_conditions()
-    #   Base_Segment.solve_residuals()
-    #   Base_Segment.post_process()
-
-    def initialize_conditions(self, conditions, numerics, initials=None):
-        Base_Segment.initialize_conditions(self,conditions, numerics, initials)
-
-        # process initials
-        if initials:
-            energy_initial    = initials.propulsion.battery_energy[0,0]
-            longitude_initial = initials.frames.planet.longitude[0,0]
-            latitude_initial  = initials.frames.planet.latitude[0,0]
-
-        else:
-            energy_initial    = self.battery_energy
-            longitude_initial = self.longitude
-            latitude_initial  = self.latitude
-
-        # apply initials
-        conditions.propulsion.battery_energy[:,0] = energy_initial
-        conditions.frames.planet.longitude[:,0]   = longitude_initial
-        conditions.frames.planet.latitude[:,0]    = latitude_initial
-        conditions.frames.planet.start_time       = self.start_time
-
-        return conditions
-
-
-    def update_conditions(self,conditions,numerics,unknowns):
-
-        # unpack models
-        aero_model = self.config.aerodynamics_model
-        prop_model = self.config.propulsion_model
-
-        # angle of attacks
-        conditions = self.compute_orientations(conditions)
-
-        # position, NOTE: This code is fully functioning and complete!
-        #conditions = self.compute_position(conditions,numerics)
-
-        # aerodynamics
-        conditions = self.compute_aerodynamics(aero_model,conditions)
-
-        # propulsion
-        conditions = self.compute_propulsion(prop_model,conditions,numerics)
-
-        # weights
-        conditions = self.compute_weights(conditions,numerics)
-
-        # total forces
-        conditions = self.compute_forces(conditions)
-
-        return conditions
-
-    # post processing
-    def post_process(self,conditions,numerics,unknowns):
-
-        aero_model = self.config.aerodynamics_model
-
-        if not aero_model.stability is None:
-            conditions = aero_model.stability(conditions)
-
-        return conditions
-
-    # ----------------------------------------------------------------------
-    #  Segment Helper Methods
-    # ----------------------------------------------------------------------
-
-    def compute_atmosphere(self,conditions,atmosphere):
-        """ Aerodynamic_Segment.compute_atmosphere(conditions,atmosphere)
-            computes conditions of the atmosphere at given altitudes
-
-            Inputs:
-                conditions - data dictionary with ...
-                    freestream.altitude
-                atmoshere - an atmospheric model
-            Outputs:
-                conditions - with...
-                    freestream.pressure
-                    freestream.temperature
-                    freestream.density
-                    freestream.speed_of_sound
-                    freestream.viscosity
-
-        """
-
-
-        # unpack
-        h = conditions.freestream.altitude
-
-        # compute
-        p, T, rho, a, mew = atmosphere.compute_values(h)
-
-        # pack
-        conditions.freestream.pressure[:,0]       = p
-        conditions.freestream.temperature[:,0]    = T
-        conditions.freestream.density[:,0]        = rho
-        conditions.freestream.speed_of_sound[:,0] = a
-        conditions.freestream.viscosity[:,0]      = mew
-
-        return conditions
-
-
-    def compute_gravity(self,conditions,planet):
-
-        # unpack
-        g0 = planet.sea_level_gravity       # m/s^2
-
-        # calculate
-        g = g0        # m/s^2 (placeholder for better g models)
-
-        # pack
-        conditions.freestream.gravity[:,0] = g
-
-        return conditions
-
-
-    def compute_freestream(self,conditions):
-        """ compute_freestream(condition)
-            computes freestream values
-
-            Inputs:
-                conditions - data dictionary with fields...
-                    frames.inertial.velocity_vector
-                    freestream.density
-                    freestream.speed_of_sound
-                    freestream.viscosity
-
-            Outputs:
-                conditions with fields:
-                    freestream.dynamic pressure
-                    freestream.mach number
-                    freestream.reynolds number - DIMENSIONAL - PER UNIT LENGTH - MUST MULTIPLY BY REFERENCE LENGTH
-
-        """
-
-        # unpack
-        Vvec = conditions.frames.inertial.velocity_vector
-        rho  = conditions.freestream.density
-        a    = conditions.freestream.speed_of_sound
-        mew  = conditions.freestream.viscosity
-
-        # velocity magnitude
-        Vmag2 = np.sum( Vvec**2, axis=1)[:,None] # keep 2d column vector
-        Vmag  = np.sqrt(Vmag2)
-
-        # dynamic pressure
-        q = 0.5 * rho * Vmag2 # Pa
-
-        # Mach number
-        M = Vmag / a
-
-        # Reynolds number
-        Re = rho * Vmag / mew  # per m
-
-        # pack
-        conditions.freestream.velocity         = Vmag
-        conditions.freestream.mach_number      = M
-        conditions.freestream.reynolds_number  = Re
-        conditions.freestream.dynamic_pressure = q
-
-        return conditions
-
-
-    def compute_aerodynamics(self,aerodynamics_model,conditions):
-        """ compute_aerodynamics()
-            gets aerodynamics conditions
-
-            Inputs -
-                aerodynamics_model - a callable that will recieve ...
-                conditions         - passed directly to the aerodynamics model
-
-            Outputs -
-                lift, drag coefficient, lift drag force, stores to body axis data
-
-            Assumptions -
-                +X out nose
-                +Y out starboard wing
-                +Z down
-
-        """
-
-        # call aerodynamics model
-        results = aerodynamics_model( conditions )     # nondimensional
-
-        # unpack results
-        L = results.lift_force_vector
-        D = results.drag_force_vector
-
-        # pack conditions
-        conditions.frames.wind.lift_force_vector[:,:] = L[:,:] # z-axis
-        conditions.frames.wind.drag_force_vector[:,:] = D[:,:] # x-axis
-
-        return conditions
-
-
-    def compute_propulsion(self,propulsion_model,conditions,numerics):
-        """ compute_propulsion()
-            gets propulsion conditions
-
-            Inputs -
-                propulsion_model - a callable that will recieve ...
-                conditions         - passed directly to the propulsion model
-
-            Outputs -
-                results - a data dictionary with ...
-                    thrust_force   - a 3-column array with rows of total thrust force vectors
-                        for each control point, in the body frame
-                    fuel_mass_rate - the total fuel mass flow rate for each control point
-                    thrust_power   - the total propulsion power for each control point
-
-            Assumptions -
-                +X out nose
-                +Y out starboard wing
-                +Z down
-
-        """
-
-        # for current propulsion models
-        ## TODO: update propulsion modules
-
-        N = self.numerics.n_control_points
-<<<<<<< HEAD
-        
-        #eta = conditions.propulsion.throttle[:,0]
-        
-        #state = Data()
-        #state.q  = conditions.freestream.dynamic_pressure[:,0]
-        #state.g0 = conditions.freestream.gravity[:,0]
-        #state.V  = conditions.freestream.velocity[:,0]
-        #state.M  = conditions.freestream.mach_number[:,0]
-        #state.T  = conditions.freestream.temperature[:,0]
-        #state.p  = conditions.freestream.pressure[:,0]
-        
-        #F, mdot, P = propulsion_model(eta, conditions)
-        F, mdot, P = propulsion_model(conditions,numerics)
-        
-=======
-
-        F, mdot, P = propulsion_model(conditions,numerics)
-
->>>>>>> 18917433
-        F_vec = np.zeros([N,3])
-        F_vec[:,0] = F[:,0]
-
-        ## TODO ---
-        ## call propulsion model
-        #results = propulsion_model( conditions )
-
-        ## unpack results
-        #F    = results.thrust_force
-        #mdot = atleast_2d_col( results.fuel_mass_rate )
-        #P    = atleast_2d_col( results.thurst_power   )
-
-        # pack conditions
-        conditions.frames.body.thrust_force_vector[:,:] = F_vec[:,:]
-        conditions.propulsion.fuel_mass_rate[:,0]       = mdot[:,0]
-        conditions.energies.propulsion_power[:,0]      = P[:,0]
-
-        return conditions
-
-
-    def compute_weights(self,conditions,numerics):
-
-        # unpack
-        m0        = conditions.weights.total_mass[0,0]
-        m_empty   = self.config.mass_properties.operating_empty
-        mdot_fuel = conditions.propulsion.fuel_mass_rate
-        I         = numerics.integrate_time
-        g         = conditions.freestream.gravity
-
-        # calculate
-        m = m0 + np.dot(I, -mdot_fuel )
-
-        # feasibility constraint
-##        m[ m < m_empty ] = m_empty
-
-        # weight
-        W = m*g
-
-        # pack
-        conditions.weights.total_mass[1:,0] = m[1:,0] # don't mess with m0
-        conditions.frames.inertial.gravity_force_vector[:,2] = W[:,0]
-
-        return conditions
-
-
-    def compute_orientations(self,conditions):
-
-        # unpack
-        V_inertial = conditions.frames.inertial.velocity_vector
-        body_inertial_rotations = conditions.frames.body.inertial_rotations
-
-        # --- Body Frame
-
-        # body frame rotations
-        phi   = body_inertial_rotations[:,0,None]
-        theta = body_inertial_rotations[:,1,None]
-        psi   = body_inertial_rotations[:,2,None]
-
-        # body frame tranformation matrices
-        T_inertial2body = angles_to_dcms(body_inertial_rotations,(2,1,0))
-        T_body2inertial = orientation_transpose(T_inertial2body)
-
-        # transform inertial velocity to body frame
-        V_body = orientation_product(T_inertial2body,V_inertial)
-
-        # project inertial velocity into body x-z plane
-        V_stability = V_body
-        V_stability[:,1] = 0
-        V_stability_magnitude = np.sqrt( np.sum(V_stability**2,axis=1) )[:,None]
-        #V_stability_direction = V_stability / V_stability_magnitude
-
-        # calculate angle of attack
-        alpha = np.arctan2(V_stability[:,2],V_stability[:,0])[:,None]
-
-        # calculate side slip
-        beta = np.arctan2(V_body[:,1],V_stability_magnitude[:,0])[:,None]
-
-        # pack aerodynamics angles
-        conditions.aerodynamics.angle_of_attack[:,0] = alpha[:,0]
-        conditions.aerodynamics.side_slip_angle[:,0] = beta[:,0]
-        conditions.aerodynamics.roll_angle[:,0]      = phi[:,0]
-
-        # pack transformation tensor
-        conditions.frames.body.transform_to_inertial = T_body2inertial
-
-
-        # --- Wind Frame
-
-        # back calculate wind frame rotations
-        wind_body_rotations = body_inertial_rotations * 0.
-        wind_body_rotations[:,0] = 0          # no roll in wind frame
-        wind_body_rotations[:,1] = alpha[:,0] # theta is angle of attack
-        wind_body_rotations[:,2] = beta[:,0]  # psi is side slip angle
-
-        # wind frame tranformation matricies
-        T_wind2body = angles_to_dcms(wind_body_rotations,(2,1,0))
-        T_body2wind = orientation_transpose(T_wind2body)
-        T_wind2inertial = orientation_product(T_wind2body,T_body2inertial)
-
-        # pack wind rotations
-        conditions.frames.wind.body_rotations = wind_body_rotations
-
-        # pack transformation tensor
-        conditions.frames.wind.transform_to_inertial = T_wind2inertial
-
-
-        # done!
-        return conditions
-
-
-    def compute_forces(self,conditions):
-
-        # unpack forces
-        wind_lift_force_vector        = conditions.frames.wind.lift_force_vector
-        wind_drag_force_vector        = conditions.frames.wind.drag_force_vector
-        body_thrust_force_vector      = conditions.frames.body.thrust_force_vector
-        inertial_gravity_force_vector = conditions.frames.inertial.gravity_force_vector
-
-        # unpack transformation matrices
-        T_body2inertial = conditions.frames.body.transform_to_inertial
-        T_wind2inertial = conditions.frames.wind.transform_to_inertial
-
-        # to inertial frame
-        L = orientation_product(T_wind2inertial,wind_lift_force_vector)
-        D = orientation_product(T_wind2inertial,wind_drag_force_vector)
-        T = orientation_product(T_body2inertial,body_thrust_force_vector)
-        W = inertial_gravity_force_vector
-
-        # sum of the forces
-        F = L + D + T + W
-        # like a boss
-
-        # pack
-        conditions.frames.inertial.total_force_vector[:,:] = F[:,:]
-
-        return conditions
-
-    def compute_position(self,conditions,numerics):
-
-        # unpack orientations and velocities
-        V          = conditions.freestream.velocity[:,0]
-        altitude   = conditions.freestream.altitude[:,0]
-        phi        = conditions.frames.body.inertial_rotations[:,0]
-        theta      = conditions.frames.body.inertial_rotations[:,1]
-        psi        = conditions.frames.body.inertial_rotations[:,2]
-        I          = numerics.integrate_time
-        alpha      = conditions.aerodynamics.angle_of_attack[:,0]
-        Re         = self.planet.mean_radius
-
-        # The flight path and radius
-        gamma     = theta - alpha
-        R         = altitude + Re
-
-        # Find the velocities and integrate the positions
-        lamdadot  = (V/R)*np.cos(gamma)*np.cos(psi)
-        lamda     = np.dot(I,lamdadot) / Units.deg # Latitude
-        mudot     = (V/R)*np.cos(gamma)*np.sin(psi)/np.cos(lamda)
-        mu        = np.dot(I,mudot) / Units.deg # Longitude
-
-        # Reshape the size of the vectorss
-        shape     = np.shape(conditions.freestream.velocity)
-        mu        = np.reshape(mu,shape)
-        lamda     = np.reshape(lamda,shape)
-
-        # Pack'r up
-        lat = conditions.frames.planet.latitude[0,0]
-        lon = conditions.frames.planet.longitude[0,0]
-        conditions.frames.planet.latitude  = lat + lamda
-        conditions.frames.planet.longitude = lon + mu
-
-        return conditions
-
-
-
-# ----------------------------------------------------------------------
-#  Handle Linking
-# ----------------------------------------------------------------------
-
-class Container(ContainerBase):
-    pass
-
-Aerodynamic_Segment.Container = Container
+# ----------------------------------------------------------------------
+#  Imports
+# ----------------------------------------------------------------------
+
+import numpy as np
+import time
+from SUAVE.Structure                    import Data, Data_Exception
+from SUAVE.Structure                    import Container as ContainerBase
+from SUAVE.Attributes.Planets           import Planet
+from SUAVE.Attributes.Atmospheres       import Atmosphere
+from SUAVE.Methods.Utilities.Chebyshev  import chebyshev_data
+from SUAVE.Methods.Utilities            import atleast_2d_col
+from SUAVE.Geometry.Three_Dimensional   import angles_to_dcms, orientation_product, orientation_transpose
+from SUAVE.Attributes.Units             import Units
+from Base_Segment import Base_Segment
+
+# ----------------------------------------------------------------------
+#  Methods
+# ----------------------------------------------------------------------
+
+class Aerodynamic_Segment(Base_Segment):
+
+    # ------------------------------------------------------------------
+    #   Methods For Initialization
+    # ------------------------------------------------------------------
+
+    def __defaults__(self):
+        self.tag = 'Aerodynamic Segment'
+
+        # atmosphere and planet
+        self.planet     = None
+        self.atmosphere = None
+        self.start_time = time.gmtime()
+
+
+        # --- Conditions and Unknowns
+
+        # user shouldn't change these in an input script
+        # only used for processing / post processing
+        # they will be shared with analysis modules and meaningful naming is important
+
+        # base matricies
+        # use a trivial operation to copy the array
+        ones_1col = np.ones([1,1])
+        ones_2col = np.ones([1,2])
+        ones_3col = np.ones([1,3])
+
+
+        # --- Conditions
+
+        # setup conditions
+        conditions = Data()
+        conditions.frames       = Data()
+        conditions.freestream   = Data()
+        conditions.aerodynamics = Data()
+        conditions.propulsion   = Data()
+        conditions.weights      = Data()
+        conditions.energies     = Data()
+        self.conditions = conditions
+
+        # inertial frame conditions
+        conditions.frames.inertial = Data()
+        conditions.frames.inertial.position_vector      = ones_3col * 0
+        conditions.frames.inertial.velocity_vector      = ones_3col * 0
+        conditions.frames.inertial.acceleration_vector  = ones_3col * 0
+        conditions.frames.inertial.gravity_force_vector = ones_3col * 0
+        conditions.frames.inertial.total_force_vector   = ones_3col * 0
+        conditions.frames.inertial.time                 = ones_1col * 0
+
+        # wind frame conditions
+        conditions.frames.wind = Data()
+        conditions.frames.wind.body_rotations           = ones_3col * 0   # rotations in [X,Y,Z] -> [phi,theta,psi]
+        conditions.frames.wind.velocity_vector          = ones_3col * 0
+        conditions.frames.wind.lift_force_vector        = ones_3col * 0
+        conditions.frames.wind.drag_force_vector        = ones_3col * 0
+        conditions.frames.wind.transform_to_inertial    = np.empty([0,0,0])
+
+        # body frame conditions
+        conditions.frames.body = Data()
+        conditions.frames.body.inertial_rotations       = ones_3col * 0    # rotations in [X,Y,Z] -> [phi,theta,psi]
+        conditions.frames.body.thrust_force_vector      = ones_3col * 0
+        conditions.frames.body.transform_to_inertial    = np.empty([0,0,0])
+
+        # planet frame conditions
+        conditions.frames.planet = Data()
+        conditions.frames.planet.start_time      = None
+        conditions.frames.planet.latitude        = ones_1col * 0
+        conditions.frames.planet.longitude       = ones_1col * 0
+
+        # freestream conditions
+        conditions.freestream.velocity           = ones_1col * 0
+        conditions.freestream.mach_number        = ones_1col * 0
+        conditions.freestream.pressure           = ones_1col * 0
+        conditions.freestream.temperature        = ones_1col * 0
+        conditions.freestream.density            = ones_1col * 0
+        conditions.freestream.speed_of_sound     = ones_1col * 0
+        conditions.freestream.viscosity          = ones_1col * 0
+        conditions.freestream.altitude           = ones_1col * 0
+        conditions.freestream.gravity            = ones_1col * 0
+        conditions.freestream.reynolds_number    = ones_1col * 0
+        conditions.freestream.dynamic_pressure   = ones_1col * 0
+
+        # aerodynamics conditions
+        conditions.aerodynamics.angle_of_attack  = ones_1col * 0
+        conditions.aerodynamics.side_slip_angle  = ones_1col * 0
+        conditions.aerodynamics.roll_angle       = ones_1col * 0
+        conditions.aerodynamics.lift_coefficient = ones_1col * 0
+        conditions.aerodynamics.drag_coefficient = ones_1col * 0
+        conditions.aerodynamics.lift_breakdown   = Data()
+        conditions.aerodynamics.drag_breakdown   = Data()
+
+        # propulsion conditions
+        conditions.propulsion.throttle           = ones_1col * 0
+        conditions.propulsion.fuel_mass_rate     = ones_1col * 0
+        conditions.propulsion.battery_energy     = ones_1col * 0
+        conditions.propulsion.thrust_breakdown   = Data()
+
+        # weights conditions
+        conditions.weights.total_mass            = ones_1col * 0
+        conditions.weights.weight_breakdown      = Data()
+
+        # energy conditions
+        conditions.energies.total_energy         = ones_1col * 0
+        conditions.energies.total_efficiency     = ones_1col * 0
+        conditions.energies.gravity_energy       = ones_1col * 0
+        conditions.energies.propulsion_power     = ones_1col * 0
+
+        conditions.scalar = 1.0
+
+        return
+
+
+    # ------------------------------------------------------------------
+    #   Methods For Solver
+    # ------------------------------------------------------------------
+
+    # See:
+    #   Base_Segment.check_inputs()
+    #   Base_Segment.initialize_conditions()
+    #   Base_Segment.update_conditions()
+    #   Base_Segment.solve_residuals()
+    #   Base_Segment.post_process()
+
+    def initialize_conditions(self, conditions, numerics, initials=None):
+        Base_Segment.initialize_conditions(self,conditions, numerics, initials)
+
+        # process initials
+        if initials:
+            energy_initial    = initials.propulsion.battery_energy[0,0]
+            longitude_initial = initials.frames.planet.longitude[0,0]
+            latitude_initial  = initials.frames.planet.latitude[0,0]
+
+        else:
+            energy_initial    = self.battery_energy
+            longitude_initial = self.longitude
+            latitude_initial  = self.latitude
+
+        # apply initials
+        conditions.propulsion.battery_energy[:,0] = energy_initial
+        conditions.frames.planet.longitude[:,0]   = longitude_initial
+        conditions.frames.planet.latitude[:,0]    = latitude_initial
+        conditions.frames.planet.start_time       = self.start_time
+
+        return conditions
+
+
+    def update_conditions(self,conditions,numerics,unknowns):
+
+        # unpack models
+        aero_model = self.config.aerodynamics_model
+        prop_model = self.config.propulsion_model
+
+        # angle of attacks
+        conditions = self.compute_orientations(conditions)
+
+        # position, NOTE: This code is fully functioning and complete!
+        #conditions = self.compute_position(conditions,numerics)
+
+        # aerodynamics
+        conditions = self.compute_aerodynamics(aero_model,conditions)
+
+        # propulsion
+        conditions = self.compute_propulsion(prop_model,conditions,numerics)
+
+        # weights
+        conditions = self.compute_weights(conditions,numerics)
+
+        # total forces
+        conditions = self.compute_forces(conditions)
+
+        return conditions
+
+    # post processing
+    def post_process(self,conditions,numerics,unknowns):
+
+        aero_model = self.config.aerodynamics_model
+
+        if not aero_model.stability is None:
+            conditions = aero_model.stability(conditions)
+
+        return conditions
+
+    # ----------------------------------------------------------------------
+    #  Segment Helper Methods
+    # ----------------------------------------------------------------------
+
+    def compute_atmosphere(self,conditions,atmosphere):
+        """ Aerodynamic_Segment.compute_atmosphere(conditions,atmosphere)
+            computes conditions of the atmosphere at given altitudes
+
+            Inputs:
+                conditions - data dictionary with ...
+                    freestream.altitude
+                atmoshere - an atmospheric model
+            Outputs:
+                conditions - with...
+                    freestream.pressure
+                    freestream.temperature
+                    freestream.density
+                    freestream.speed_of_sound
+                    freestream.viscosity
+
+        """
+
+
+        # unpack
+        h = conditions.freestream.altitude
+
+        # compute
+        p, T, rho, a, mew = atmosphere.compute_values(h)
+
+        # pack
+        conditions.freestream.pressure[:,0]       = p
+        conditions.freestream.temperature[:,0]    = T
+        conditions.freestream.density[:,0]        = rho
+        conditions.freestream.speed_of_sound[:,0] = a
+        conditions.freestream.viscosity[:,0]      = mew
+
+        return conditions
+
+
+    def compute_gravity(self,conditions,planet):
+
+        # unpack
+        g0 = planet.sea_level_gravity       # m/s^2
+
+        # calculate
+        g = g0        # m/s^2 (placeholder for better g models)
+
+        # pack
+        conditions.freestream.gravity[:,0] = g
+
+        return conditions
+
+
+    def compute_freestream(self,conditions):
+        """ compute_freestream(condition)
+            computes freestream values
+
+            Inputs:
+                conditions - data dictionary with fields...
+                    frames.inertial.velocity_vector
+                    freestream.density
+                    freestream.speed_of_sound
+                    freestream.viscosity
+
+            Outputs:
+                conditions with fields:
+                    freestream.dynamic pressure
+                    freestream.mach number
+                    freestream.reynolds number - DIMENSIONAL - PER UNIT LENGTH - MUST MULTIPLY BY REFERENCE LENGTH
+
+        """
+
+        # unpack
+        Vvec = conditions.frames.inertial.velocity_vector
+        rho  = conditions.freestream.density
+        a    = conditions.freestream.speed_of_sound
+        mew  = conditions.freestream.viscosity
+
+        # velocity magnitude
+        Vmag2 = np.sum( Vvec**2, axis=1)[:,None] # keep 2d column vector
+        Vmag  = np.sqrt(Vmag2)
+
+        # dynamic pressure
+        q = 0.5 * rho * Vmag2 # Pa
+
+        # Mach number
+        M = Vmag / a
+
+        # Reynolds number
+        Re = rho * Vmag / mew  # per m
+
+        # pack
+        conditions.freestream.velocity         = Vmag
+        conditions.freestream.mach_number      = M
+        conditions.freestream.reynolds_number  = Re
+        conditions.freestream.dynamic_pressure = q
+
+        return conditions
+
+
+    def compute_aerodynamics(self,aerodynamics_model,conditions):
+        """ compute_aerodynamics()
+            gets aerodynamics conditions
+
+            Inputs -
+                aerodynamics_model - a callable that will recieve ...
+                conditions         - passed directly to the aerodynamics model
+
+            Outputs -
+                lift, drag coefficient, lift drag force, stores to body axis data
+
+            Assumptions -
+                +X out nose
+                +Y out starboard wing
+                +Z down
+
+        """
+
+        # call aerodynamics model
+        results = aerodynamics_model( conditions )     # nondimensional
+
+        # unpack results
+        L = results.lift_force_vector
+        D = results.drag_force_vector
+
+        # pack conditions
+        conditions.frames.wind.lift_force_vector[:,:] = L[:,:] # z-axis
+        conditions.frames.wind.drag_force_vector[:,:] = D[:,:] # x-axis
+
+        return conditions
+
+
+    def compute_propulsion(self,propulsion_model,conditions,numerics):
+        """ compute_propulsion()
+            gets propulsion conditions
+
+            Inputs -
+                propulsion_model - a callable that will recieve ...
+                conditions         - passed directly to the propulsion model
+
+            Outputs -
+                results - a data dictionary with ...
+                    thrust_force   - a 3-column array with rows of total thrust force vectors
+                        for each control point, in the body frame
+                    fuel_mass_rate - the total fuel mass flow rate for each control point
+                    thrust_power   - the total propulsion power for each control point
+
+            Assumptions -
+                +X out nose
+                +Y out starboard wing
+                +Z down
+
+        """
+
+        # for current propulsion models
+        ## TODO: update propulsion modules
+
+        N = self.numerics.n_control_points
+
+        F, mdot, P = propulsion_model(conditions,numerics)
+
+        F_vec = np.zeros([N,3])
+        F_vec[:,0] = F[:,0]
+
+        ## TODO ---
+        ## call propulsion model
+        #results = propulsion_model( conditions )
+
+        ## unpack results
+        #F    = results.thrust_force
+        #mdot = atleast_2d_col( results.fuel_mass_rate )
+        #P    = atleast_2d_col( results.thurst_power   )
+
+        # pack conditions
+        conditions.frames.body.thrust_force_vector[:,:] = F_vec[:,:]
+        conditions.propulsion.fuel_mass_rate[:,0]       = mdot[:,0]
+        conditions.energies.propulsion_power[:,0]      = P[:,0]
+
+        return conditions
+
+
+    def compute_weights(self,conditions,numerics):
+
+        # unpack
+        m0        = conditions.weights.total_mass[0,0]
+        m_empty   = self.config.mass_properties.operating_empty
+        mdot_fuel = conditions.propulsion.fuel_mass_rate
+        I         = numerics.integrate_time
+        g         = conditions.freestream.gravity
+
+        # calculate
+        m = m0 + np.dot(I, -mdot_fuel )
+
+        # feasibility constraint
+##        m[ m < m_empty ] = m_empty
+
+        # weight
+        W = m*g
+
+        # pack
+        conditions.weights.total_mass[1:,0] = m[1:,0] # don't mess with m0
+        conditions.frames.inertial.gravity_force_vector[:,2] = W[:,0]
+
+        return conditions
+
+
+    def compute_orientations(self,conditions):
+
+        # unpack
+        V_inertial = conditions.frames.inertial.velocity_vector
+        body_inertial_rotations = conditions.frames.body.inertial_rotations
+
+        # --- Body Frame
+
+        # body frame rotations
+        phi   = body_inertial_rotations[:,0,None]
+        theta = body_inertial_rotations[:,1,None]
+        psi   = body_inertial_rotations[:,2,None]
+
+        # body frame tranformation matrices
+        T_inertial2body = angles_to_dcms(body_inertial_rotations,(2,1,0))
+        T_body2inertial = orientation_transpose(T_inertial2body)
+
+        # transform inertial velocity to body frame
+        V_body = orientation_product(T_inertial2body,V_inertial)
+
+        # project inertial velocity into body x-z plane
+        V_stability = V_body
+        V_stability[:,1] = 0
+        V_stability_magnitude = np.sqrt( np.sum(V_stability**2,axis=1) )[:,None]
+        #V_stability_direction = V_stability / V_stability_magnitude
+
+        # calculate angle of attack
+        alpha = np.arctan2(V_stability[:,2],V_stability[:,0])[:,None]
+
+        # calculate side slip
+        beta = np.arctan2(V_body[:,1],V_stability_magnitude[:,0])[:,None]
+
+        # pack aerodynamics angles
+        conditions.aerodynamics.angle_of_attack[:,0] = alpha[:,0]
+        conditions.aerodynamics.side_slip_angle[:,0] = beta[:,0]
+        conditions.aerodynamics.roll_angle[:,0]      = phi[:,0]
+
+        # pack transformation tensor
+        conditions.frames.body.transform_to_inertial = T_body2inertial
+
+
+        # --- Wind Frame
+
+        # back calculate wind frame rotations
+        wind_body_rotations = body_inertial_rotations * 0.
+        wind_body_rotations[:,0] = 0          # no roll in wind frame
+        wind_body_rotations[:,1] = alpha[:,0] # theta is angle of attack
+        wind_body_rotations[:,2] = beta[:,0]  # psi is side slip angle
+
+        # wind frame tranformation matricies
+        T_wind2body = angles_to_dcms(wind_body_rotations,(2,1,0))
+        T_body2wind = orientation_transpose(T_wind2body)
+        T_wind2inertial = orientation_product(T_wind2body,T_body2inertial)
+
+        # pack wind rotations
+        conditions.frames.wind.body_rotations = wind_body_rotations
+
+        # pack transformation tensor
+        conditions.frames.wind.transform_to_inertial = T_wind2inertial
+
+
+        # done!
+        return conditions
+
+
+    def compute_forces(self,conditions):
+
+        # unpack forces
+        wind_lift_force_vector        = conditions.frames.wind.lift_force_vector
+        wind_drag_force_vector        = conditions.frames.wind.drag_force_vector
+        body_thrust_force_vector      = conditions.frames.body.thrust_force_vector
+        inertial_gravity_force_vector = conditions.frames.inertial.gravity_force_vector
+
+        # unpack transformation matrices
+        T_body2inertial = conditions.frames.body.transform_to_inertial
+        T_wind2inertial = conditions.frames.wind.transform_to_inertial
+
+        # to inertial frame
+        L = orientation_product(T_wind2inertial,wind_lift_force_vector)
+        D = orientation_product(T_wind2inertial,wind_drag_force_vector)
+        T = orientation_product(T_body2inertial,body_thrust_force_vector)
+        W = inertial_gravity_force_vector
+
+        # sum of the forces
+        F = L + D + T + W
+        # like a boss
+
+        # pack
+        conditions.frames.inertial.total_force_vector[:,:] = F[:,:]
+
+        return conditions
+
+    def compute_position(self,conditions,numerics):
+
+        # unpack orientations and velocities
+        V          = conditions.freestream.velocity[:,0]
+        altitude   = conditions.freestream.altitude[:,0]
+        phi        = conditions.frames.body.inertial_rotations[:,0]
+        theta      = conditions.frames.body.inertial_rotations[:,1]
+        psi        = conditions.frames.body.inertial_rotations[:,2]
+        I          = numerics.integrate_time
+        alpha      = conditions.aerodynamics.angle_of_attack[:,0]
+        Re         = self.planet.mean_radius
+
+        # The flight path and radius
+        gamma     = theta - alpha
+        R         = altitude + Re
+
+        # Find the velocities and integrate the positions
+        lamdadot  = (V/R)*np.cos(gamma)*np.cos(psi)
+        lamda     = np.dot(I,lamdadot) / Units.deg # Latitude
+        mudot     = (V/R)*np.cos(gamma)*np.sin(psi)/np.cos(lamda)
+        mu        = np.dot(I,mudot) / Units.deg # Longitude
+
+        # Reshape the size of the vectorss
+        shape     = np.shape(conditions.freestream.velocity)
+        mu        = np.reshape(mu,shape)
+        lamda     = np.reshape(lamda,shape)
+
+        # Pack'r up
+        lat = conditions.frames.planet.latitude[0,0]
+        lon = conditions.frames.planet.longitude[0,0]
+        conditions.frames.planet.latitude  = lat + lamda
+        conditions.frames.planet.longitude = lon + mu
+
+        return conditions
+
+
+
+# ----------------------------------------------------------------------
+#  Handle Linking
+# ----------------------------------------------------------------------
+
+class Container(ContainerBase):
+    pass
+
+Aerodynamic_Segment.Container = Container