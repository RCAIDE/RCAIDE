--- conflicted
+++ resolved
@@ -2,13 +2,7 @@
 # Description
 # @ingroup Methods-Noise
 
-<<<<<<< HEAD
-import Airframe
-import Engine
-import Noise_Tools
-import Propeller
-=======
 from . import Airframe
 from . import Engine
 from . import Noise_Tools
->>>>>>> aecdd32e
+from . import Propeller
