## @defgroup Methods-Weights-Buildups Buildups
# Buildup weight methods provide weight breakdowns for vehicles based on part-by-part
# sizing.
# @ingroup Methods-Weights

<<<<<<< HEAD
from . import eVTOL 
from . import Electric_Multicopter
from . import Electric_Lift_Cruise
from . import Electric_Vectored_Thrust
from . import Common 
=======
from . import eVTOL  
from . import Common  
>>>>>>> 1bd905c3
<|MERGE_RESOLUTION|>--- conflicted
+++ resolved
@@ -3,13 +3,5 @@
 # sizing.
 # @ingroup Methods-Weights
 
-<<<<<<< HEAD
-from . import eVTOL 
-from . import Electric_Multicopter
-from . import Electric_Lift_Cruise
-from . import Electric_Vectored_Thrust
-from . import Common 
-=======
 from . import eVTOL  
-from . import Common  
->>>>>>> 1bd905c3
+from . import Common  