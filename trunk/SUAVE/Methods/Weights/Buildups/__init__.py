--- conflicted
+++ resolved
@@ -3,11 +3,7 @@
 # sizing.
 # @ingroup Methods-Weights
 
-<<<<<<< HEAD
-from . import Electric_Helicopter
-=======
 from . import Electric_Multicopter
->>>>>>> 93ef42ae
 from . import Electric_Lift_Cruise
 from . import Electric_Vectored_Thrust
 from . import Common