--- conflicted
+++ resolved
@@ -50,55 +50,11 @@
     V_distribution   = np.repeat(V_inf , VD.n_cp, axis = 1)
     rot_V_wake_ind   = np.zeros((len(aoa), VD.n_cp,3))
     prop_V_wake_ind  = np.zeros((len(aoa), VD.n_cp,3))
-<<<<<<< HEAD
-    Vx_ind_total     = np.zeros_like(V_distribution)    
-=======
     Vx_ind_total     = np.zeros_like(V_distribution)
->>>>>>> 04b7bed8
     dt               = 0 
     Vz_ind_total     = np.zeros_like(V_distribution)    
     num_ctrl_pts     = len(aoa) # number of control points      
     
-<<<<<<< HEAD
-    for propulsor in geometry.propulsors:    
-            if propeller_wake_model:
-                if 'propeller' in propulsor.keys():  
-                    # extract the propeller data struction  
-                    prop = propulsor.propeller  
-                        
-                    # generate the geometry of the propeller helical wake
-                    wake_distribution, dt,time_steps,num_blades, num_radial_stations = generate_propeller_wake_distribution(prop,propulsor.thrust_angle,num_ctrl_pts,\
-                                                                                                                            VD,initial_timestep_offset,wake_development_time)
-                    
-                    # compute the induced velocity
-                    prop_V_wake_ind = compute_wake_induced_velocity(wake_distribution,VD,num_ctrl_pts) 
-                    
-                if 'rotor' in propulsor.keys():   
-                
-                    # extract the propeller data struction  
-                    rot = propulsor.rotor 
-                    
-                    # generate the geometry of the propeller helical wake
-                    wake_distribution, dt,time_steps,num_blades, num_radial_stations = generate_propeller_wake_distribution(rot,propulsor.thrust_angle,num_ctrl_pts,\
-                                                                                                                            VD,initial_timestep_offset,wake_development_time)
-                    
-                    # compute the induced velocity
-                    rot_V_wake_ind = compute_wake_induced_velocity(wake_distribution,VD,num_ctrl_pts) 
-                  
-                    
-                # update the total induced velocity distribution 
-                Vx_ind_total = Vx_ind_total + prop_V_wake_ind[:,:,0] + rot_V_wake_ind[:,:,0]
-                Vz_ind_total = Vz_ind_total + prop_V_wake_ind[:,:,2] + rot_V_wake_ind[:,:,2]
-                
-                Vx                = V_inf*np.cos(aoa) - Vx_ind_total 
-                Vz                = V_inf*np.sin(aoa) - Vz_ind_total 
-                V_distribution    = np.sqrt(Vx**2 + Vz**2 )                    
-                aoa_distribution  = np.arctan(Vz/Vx)
-                
-                RHS = np.sin(aoa_distribution - delta )*np.cos(phi) 
-                
-                return  RHS ,Vx_ind_total , Vz_ind_total , V_distribution , dt 
-=======
     for propulsor in geometry.propulsors:
             if propeller_wake_model:
                 if 'propeller' in propulsor.keys():
@@ -137,7 +93,6 @@
                 RHS = np.sin(aoa_distribution - delta )*np.cos(phi)
 
                 return  RHS ,Vx_ind_total , Vz_ind_total , V_distribution , dt
->>>>>>> 04b7bed8
          
     RHS = np.sin(aoa_distribution - delta )*np.cos(phi)
     
