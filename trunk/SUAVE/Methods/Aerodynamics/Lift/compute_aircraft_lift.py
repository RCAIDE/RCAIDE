--- conflicted
+++ resolved
@@ -1,129 +1,125 @@
-# compute_aircraft_lift.py
-# 
-# Created:  Anil V., Dec 2013
-# Modified: Anil, Trent, Tarik, Feb 2014 
-# Modified: Anil  April 2014 
+# compute_aircraft_lift.py
+# 
+# Created:  Anil V., Dec 2013
+# Modified: Anil, Trent, Tarik, Feb 2014 
+# Modified: Anil  April 2014 
+
+# ----------------------------------------------------------------------
+#  Imports
+# ----------------------------------------------------------------------
+import SUAVE
+# suave imports
+
+from SUAVE.Structure import Data
+from SUAVE.Attributes import Units
+
+from SUAVE.Attributes.Results import Result
+#from SUAVE import Vehicle
+from SUAVE.Components.Wings import Wing
+from SUAVE.Components.Fuselages import Fuselage
+from SUAVE.Components.Propulsors import Turbofan
+from SUAVE.Geometry.Two_Dimensional.Planform import wing_planform
+from SUAVE.Geometry.Two_Dimensional.Planform import fuselage_planform
+
+#from SUAVE.Attributes.Aerodynamics.Aerodynamics_Surrogate import Aerodynamics_Surrogate
+#from SUAVE.Attributes.Aerodynamics.Aerodynamics_Surrogate import Interpolation
+from SUAVE.Attributes.Aerodynamics.Aerodynamics_1d_Surrogate import Aerodynamics_1d_Surrogate
+from SUAVE.Methods.Aerodynamics.Drag import compute_aircraft_drag
+
+
+
+from SUAVE.Attributes.Aerodynamics.Configuration   import Configuration
+from SUAVE.Attributes.Aerodynamics.Conditions      import Conditions
+from SUAVE.Attributes.Aerodynamics.Geometry        import Geometry
+
+
+from SUAVE.Methods.Aerodynamics.Lift.weissenger_vortex_lattice import weissinger_vortex_lattice
+#from SUAVE.Methods.Aerodynamics.Lift import compute_aircraft_lift
+#from SUAVE.Methods.Aerodynamics.Drag import compute_aircraft_drag
+
+
+# python imports
+import os, sys, shutil
+from copy import deepcopy
+from warnings import warn
+
+# package imports
+import numpy as np
+import scipy as sp
+
+
+# ----------------------------------------------------------------------
+#  The Function
+# ----------------------------------------------------------------------
+
+def compute_aircraft_lift(conditions,configuration,geometry=None):
+    """ SUAVE.Methods.Aerodynamics.compute_aircraft_lift(conditions,configuration,geometry)
+        computes the lift associated with an aircraft 
+        
+        Inputs:
+            conditions - data dictionary with fields:
+                mach_number - float or 1D array of freestream mach numbers
+                angle_of_attack - floar or 1D array of angle of attacks
+                
+            configuration - data dictionary with fields:
+                surrogate_models.lift_coefficient - a callable function or class 
+                    with inputs of angle of attack and outputs of lift coefficent
+                fuselage_lift_correction - the correction to fuselage contribution to lift
+                    
+            geometry - Not used
+            
+        
+        Outputs:
+            CL - float or 1D array of lift coefficients of the total aircraft
+        
+        Updates:
+            conditions.lift_breakdown - stores results here
+            
+        Assumptions:
+            surrogate model returns total incompressible lift due to wings
+            prandtl-glaurert compressibility correction on this
+            fuselage contribution to lift correction as a factor
+        
+    """    
+   
+    # unpack
+    fus_correction = configuration.fuselage_lift_correction
+    Mc             = conditions.freestream.mach_number
+    AoA            = conditions.aerodynamics.angle_of_attack
+    
+    # the lift surrogate model for wings only
+    wings_lift_model = configuration.surrogate_models.lift_coefficient
+    
+    # pack for interpolate
+    X_interp = AoA
+    
+    # interpolate
+    wings_lift = wings_lift_model(X_interp)  
+    
+    # compressibility correction
+    compress_corr = 1./(np.sqrt(1.-Mc**2.))
+    
+    # correct lift
+    wings_lift_comp = wings_lift * compress_corr
+    
+    # total lift, accounting one fuselage
+    aircraft_lift_total = wings_lift_comp * fus_correction 
+    
+    # store results
+    lift_results = Result(
+        total                = aircraft_lift_total ,
+        incompressible_wings = wings_lift          ,
+        compressible_wings   = wings_lift_comp     ,
+        compressibility_correction_factor = compress_corr  ,
+        fuselage_correction_factor        = fus_correction ,
+    )
+    conditions.aerodynamics.lift_breakdown.update( lift_results )    #update
+    
+    conditions.aerodynamics.lift_coefficient= aircraft_lift_total
+
+    return aircraft_lift_total
+
 
-# ----------------------------------------------------------------------
-#  Imports
-# ----------------------------------------------------------------------
-import SUAVE
-# suave imports
-
-from SUAVE.Structure import Data
-from SUAVE.Attributes import Units
-
-from SUAVE.Attributes.Results import Result
-#from SUAVE import Vehicle
-from SUAVE.Components.Wings import Wing
-from SUAVE.Components.Fuselages import Fuselage
-from SUAVE.Components.Propulsors import Turbofan
-from SUAVE.Geometry.Two_Dimensional.Planform import wing_planform
-from SUAVE.Geometry.Two_Dimensional.Planform import fuselage_planform
-
-#from SUAVE.Attributes.Aerodynamics.Aerodynamics_Surrogate import Aerodynamics_Surrogate
-#from SUAVE.Attributes.Aerodynamics.Aerodynamics_Surrogate import Interpolation
-from SUAVE.Attributes.Aerodynamics.Aerodynamics_1d_Surrogate import Aerodynamics_1d_Surrogate
-from SUAVE.Methods.Aerodynamics.Drag import compute_aircraft_drag
-
-
-
-from SUAVE.Attributes.Aerodynamics.Configuration   import Configuration
-from SUAVE.Attributes.Aerodynamics.Conditions      import Conditions
-from SUAVE.Attributes.Aerodynamics.Geometry        import Geometry
-
-
-from SUAVE.Methods.Aerodynamics.Lift.weissenger_vortex_lattice import weissinger_vortex_lattice
-#from SUAVE.Methods.Aerodynamics.Lift import compute_aircraft_lift
-#from SUAVE.Methods.Aerodynamics.Drag import compute_aircraft_drag
-
-
-# python imports
-import os, sys, shutil
-from copy import deepcopy
-from warnings import warn
-
-# package imports
-import numpy as np
-import scipy as sp
-
-
-# ----------------------------------------------------------------------
-#  The Function
-# ----------------------------------------------------------------------
-
-def compute_aircraft_lift(conditions,configuration,geometry=None):
-    """ SUAVE.Methods.Aerodynamics.compute_aircraft_lift(conditions,configuration,geometry)
-        computes the lift associated with an aircraft 
-        
-        Inputs:
-            conditions - data dictionary with fields:
-                mach_number - float or 1D array of freestream mach numbers
-                angle_of_attack - floar or 1D array of angle of attacks
-                
-            configuration - data dictionary with fields:
-                surrogate_models.lift_coefficient - a callable function or class 
-                    with inputs of angle of attack and outputs of lift coefficent
-                fuselage_lift_correction - the correction to fuselage contribution to lift
-                    
-            geometry - Not used
-            
-        
-        Outputs:
-            CL - float or 1D array of lift coefficients of the total aircraft
-        
-        Updates:
-            conditions.lift_breakdown - stores results here
-            
-        Assumptions:
-            surrogate model returns total incompressible lift due to wings
-            prandtl-glaurert compressibility correction on this
-            fuselage contribution to lift correction as a factor
-        
-    """    
-   
-    # unpack
-    fus_correction = configuration.fuselage_lift_correction
-    Mc             = conditions.freestream.mach_number
-    AoA            = conditions.aerodynamics.angle_of_attack
-    
-    # the lift surrogate model for wings only
-    wings_lift_model = configuration.surrogate_models.lift_coefficient
-    
-    # pack for interpolate
-    X_interp = AoA
-    
-    # interpolate
-    wings_lift = wings_lift_model(X_interp)  
-    
-    # compressibility correction
-    compress_corr = 1./(np.sqrt(1.-Mc**2.))
-    
-    # correct lift
-    wings_lift_comp = wings_lift * compress_corr
-    
-    # total lift, accounting one fuselage
-    aircraft_lift_total = wings_lift_comp * fus_correction 
-    
-    # store results
-    lift_results = Result(
-        total                = aircraft_lift_total ,
-        incompressible_wings = wings_lift          ,
-        compressible_wings   = wings_lift_comp     ,
-        compressibility_correction_factor = compress_corr  ,
-        fuselage_correction_factor        = fus_correction ,
-    )
-    conditions.aerodynamics.lift_breakdown.update( lift_results )    #update
-    
-    conditions.aerodynamics.lift_coefficient= aircraft_lift_total
-
-    return aircraft_lift_total
-
-<<<<<<< HEAD
-
-
-=======
->>>>>>> 80a33a9b
-if __name__ == '__main__':   
-    #test()
-    raise RuntimeError , 'module test failed, not implemented'
+if __name__ == '__main__':   
+    #test()
+    raise RuntimeError , 'module test failed, not implemented'