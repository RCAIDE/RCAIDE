## @ingroup Analyses-Aerodynamics
# SU2_inviscid.py
#
# Created:  Sep 2016, E. Botero
# Modified: Jan 2017, T. MacDonald

# ----------------------------------------------------------------------
#  Imports
# ----------------------------------------------------------------------

# SUAVE imports
import SUAVE
from SUAVE.Core import Data, Units

# Local imports
from Aerodynamics import Aerodynamics
from SUAVE.Input_Output.SU2.call_SU2_CFD import call_SU2_CFD
from SUAVE.Input_Output.SU2.write_SU2_cfg import write_SU2_cfg

# Package imports
import numpy as np
import time
import pylab as plt
import sklearn
from sklearn import gaussian_process
from sklearn import neighbors
from sklearn import svm

# ----------------------------------------------------------------------
#  Class
# ----------------------------------------------------------------------
## @ingroup Analyses-Aerodynamics
class SU2_inviscid(Aerodynamics):
    """This builds a surrogate and computes lift and drag using SU2

    Assumptions:
    Inviscid, subsonic

    Source:
    None
    """   
    def __defaults__(self):
        """This sets the default values and methods for the analysis.

        Assumptions:
        None

        Source:
        N/A

        Inputs:
        None

        Outputs:
        None

        Properties Used:
        N/A
        """ 
        self.tag = 'SU2_inviscid'

        self.geometry = Data()
        self.settings = Data()
        self.settings.half_mesh_flag     = True
        self.settings.parallel           = False
        self.settings.processors         = 1
        self.settings.maximum_iterations = 1500

        # Conditions table, used for surrogate model training
        self.training = Data()        
        self.training.angle_of_attack  = np.array([-2.,3.,8.]) * Units.deg
        self.training.Mach             = np.array([0.3,0.7,0.85])
        self.training.lift_coefficient = None
        self.training.drag_coefficient = None
        self.training_file             = None
        
        # Surrogate model
        self.surrogates = Data()
 
        
    def initialize(self):
        """Drives functions to get training samples and build a surrogate.

        Assumptions:
        None

        Source:
        N/A

        Inputs:
        None

        Outputs:
        None

        Properties Used:
        None
        """                     
        # Sample training data
        self.sample_training()
                    
        # Build surrogate
        self.build_surrogate()


    def evaluate(self,state,settings,geometry):
        """Evaluates lift and drag using available surrogates.

        Assumptions:
        None

        Source:
        N/A

        Inputs:
        state.conditions.
          mach_number      [-]
          angle_of_attack  [radians]

        Outputs:
        inviscid_lift      [-] CL
        inviscid_drag      [-] CD

        Properties Used:
        self.surrogates.
          lift_coefficient [-] CL
          drag_coefficient [-] CD
        """  
        # Unpack
        surrogates = self.surrogates        
        conditions = state.conditions
        
        mach = conditions.freestream.mach_number
        AoA  = conditions.aerodynamics.angle_of_attack
        lift_model = surrogates.lift_coefficient
        drag_model = surrogates.drag_coefficient
        
        # Inviscid lift
        data_len = len(AoA)
        inviscid_lift = np.zeros([data_len,1])
        for ii,_ in enumerate(AoA):
<<<<<<< HEAD
            #inviscid_lift[ii] = lift_model.predict(np.array([AoA[ii][0],mach[ii][0]]))
            inviscid_lift[ii] = lift_model.predict([np.array([AoA[ii][0],mach[ii][0]])]) #sklearn fix
=======
            inviscid_lift[ii] = lift_model.predict([np.array([AoA[ii][0],mach[ii][0]])]) #sklearn fix
            
>>>>>>> 8bbc8f91
        conditions.aerodynamics.lift_breakdown.inviscid_wings_lift       = Data()
        conditions.aerodynamics.lift_breakdown.inviscid_wings_lift.total = inviscid_lift
        state.conditions.aerodynamics.lift_coefficient                   = inviscid_lift
        state.conditions.aerodynamics.lift_breakdown.compressible_wings  = inviscid_lift
        
        # Inviscid drag, zeros are a placeholder for possible future implementation
        inviscid_drag                                              = np.zeros([data_len,1])       
        state.conditions.aerodynamics.inviscid_drag_coefficient    = inviscid_drag
        
        return inviscid_lift, inviscid_drag


    def sample_training(self):
        """Call methods to run SU2 for sample point evaluation.

        Assumptions:
        None

        Source:
        N/A

        Inputs:
        see properties used

        Outputs:
        self.training.
          coefficients     [-] CL and CD
          grid_points      [radians,-] angles of attack and mach numbers 

        Properties Used:
        self.geometry.tag  <string>
        self.training.     
          angle_of_attack  [radians]
          Mach             [-]
        self.training_file (optional - file containing previous AVL data)
        """               
        # Unpack
        geometry = self.geometry
        settings = self.settings
        training = self.training
        
        AoA  = training.angle_of_attack
        mach = training.Mach 
        CL   = np.zeros([len(AoA)*len(mach),1])
        CD   = np.zeros([len(AoA)*len(mach),1])

        # Condition input, local, do not keep (k is used to avoid confusion)
        konditions              = Data()
        konditions.aerodynamics = Data()

        if self.training_file is None:
            # Calculate aerodynamics for table
            table_size = len(AoA)*len(mach)
            xy = np.zeros([table_size,2])
            count = 0
            time0 = time.time()
            for i,_ in enumerate(AoA):
                for j,_ in enumerate(mach):
                    
                    xy[count,:] = np.array([AoA[i],mach[j]])
                    # Set training conditions
                    konditions.aerodynamics.angle_of_attack = AoA[i]
                    konditions.aerodynamics.mach            = mach[j]
                    
                    CL[count],CD[count] = call_SU2(konditions, settings, geometry)
                    count += 1
            
            time1 = time.time()
            
            print 'The total elapsed time to run SU2: '+ str(time1-time0) + '  Seconds'
        else:
            data_array = np.loadtxt(self.training_file)
            xy         = data_array[:,0:2]
            CL         = data_array[:,2:3]
            CD         = data_array[:,3:4]

        # Save the data
        np.savetxt(geometry.tag+'_data.txt',np.hstack([xy,CL,CD]),fmt='%10.8f',header='AoA Mach CL CD')

        # Store training data
        training.coefficients = np.hstack([CL,CD])
        training.grid_points  = xy
        

        return

    def build_surrogate(self):
        """Builds a surrogate based on sample evalations using a Guassian process.

        Assumptions:
        None

        Source:
        N/A

        Inputs:
        self.training.
          coefficients     [-] CL and CD
          grid_points      [radians,-] angles of attack and mach numbers 

        Outputs:
        self.surrogates.
          lift_coefficient <Guassian process surrogate>
          drag_coefficient <Guassian process surrogate>

        Properties Used:
        No others
        """  
        # Unpack data
        training  = self.training
        AoA_data  = training.angle_of_attack
        mach_data = training.Mach
        CL_data   = training.coefficients[:,0]
        CD_data   = training.coefficients[:,1]
        xy        = training.grid_points 
        
        # Gaussian Process New
        regr_cl = gaussian_process.GaussianProcess()
        regr_cd = gaussian_process.GaussianProcess()
        cl_surrogate = regr_cl.fit(xy, CL_data)
        cd_surrogate = regr_cd.fit(xy, CD_data)          
        
        # Gaussian Process New
        #regr_cl = gaussian_process.GaussianProcessRegressor()
        #regr_cd = gaussian_process.GaussianProcessRegressor()
        #cl_surrogate = regr_cl.fit(xy, CL_data)
        #cd_surrogate = regr_cd.fit(xy, CD_data)  
        
        # KNN
        #regr_cl = neighbors.KNeighborsRegressor(n_neighbors=1,weights='distance')
        #regr_cd = neighbors.KNeighborsRegressor(n_neighbors=1,weights='distance')
        #cl_surrogate = regr_cl.fit(xy, CL_data)
        #cd_surrogate = regr_cd.fit(xy, CD_data)  
        
        # SVR
        #regr_cl = svm.SVR(C=500.)
        #regr_cd = svm.SVR()
        #cl_surrogate = regr_cl.fit(xy, CL_data)
        #cd_surrogate = regr_cd.fit(xy, CD_data)          
        
        
        self.surrogates.lift_coefficient = cl_surrogate
        self.surrogates.drag_coefficient = cd_surrogate
        
        # Standard subsonic test case
        AoA_points = np.linspace(-1.,7.,100)*Units.deg
        mach_points = np.linspace(.25,.9,100)      
        
        AoA_mesh,mach_mesh = np.meshgrid(AoA_points,mach_points)
        
        CL_sur = np.zeros(np.shape(AoA_mesh))
        CD_sur = np.zeros(np.shape(AoA_mesh))        
        
        for jj in range(len(AoA_points)):
            for ii in range(len(mach_points)):
<<<<<<< HEAD
                #CL_sur[ii,jj] = cl_surrogate.predict(np.array([AoA_mesh[ii,jj],mach_mesh[ii,jj]]))
                #CD_sur[ii,jj] = cd_surrogate.predict(np.array([AoA_mesh[ii,jj],mach_mesh[ii,jj]]))

=======
>>>>>>> 8bbc8f91
                CL_sur[ii,jj] = cl_surrogate.predict([np.array([AoA_mesh[ii,jj],mach_mesh[ii,jj]])])
                CD_sur[ii,jj] = cd_surrogate.predict([np.array([AoA_mesh[ii,jj],mach_mesh[ii,jj]])])  #sklearn fix        

        fig = plt.figure('Coefficient of Lift Surrogate Plot')    
        plt_handle = plt.contourf(AoA_mesh/Units.deg,mach_mesh,CL_sur,levels=None)
        #plt.clabel(plt_handle, inline=1, fontsize=10)
        cbar = plt.colorbar()
        plt.scatter(xy[:,0]/Units.deg,xy[:,1])
        plt.xlabel('Angle of Attack (deg)')
        plt.ylabel('Mach Number')
        cbar.ax.set_ylabel('Coefficient of Lift')

        # Stub for plotting drag if implemented:

        #plt.contourf(AoA_mesh/Units.deg,mach_mesh,CD_sur,levels=None)
        #plt.colorbar()
        #plt.xlabel('Angle of Attack (deg)')
        #plt.ylabel('Mach Number')   
        
        #plt.show() 

        return



# ----------------------------------------------------------------------
#  Helper Functions
# ----------------------------------------------------------------------

def call_SU2(conditions,settings,geometry):
    """Calculates lift and drag using SU2

    Assumptions:
    None

    Source:
    N/A

    Inputs:
    conditions.
      mach_number        [-]
      angle_of_attack    [radians]
    settings.
      half_mesh_flag     <boolean> Determines if a symmetry plane is used
      parallel           <boolean>
      processors         [-]
      maximum_iterations [-]
    geometry.
      tag
      reference_area     [m^2]

    Outputs:
    CL                   [-]
    CD                   [-]

    Properties Used:
    N/A
    """      

    half_mesh_flag = settings.half_mesh_flag
    tag            = geometry.tag
    parallel       = settings.parallel
    processors     = settings.processors 
    iters          = settings.maximum_iterations
    
    SU2_settings = Data()
    if half_mesh_flag == False:
        SU2_settings.reference_area  = geometry.reference_area
    else:
        SU2_settings.reference_area  = geometry.reference_area/2.
    SU2_settings.mach_number     = conditions.aerodynamics.mach
    SU2_settings.angle_of_attack = conditions.aerodynamics.angle_of_attack / Units.deg
    SU2_settings.maximum_iterations = iters
    
    # Build SU2 configuration file
    write_SU2_cfg(tag, SU2_settings)
    
    # Run SU2
    CL, CD = call_SU2_CFD(tag,parallel,processors)
        
    return CL, CD<|MERGE_RESOLUTION|>--- conflicted
+++ resolved
@@ -139,13 +139,8 @@
         data_len = len(AoA)
         inviscid_lift = np.zeros([data_len,1])
         for ii,_ in enumerate(AoA):
-<<<<<<< HEAD
-            #inviscid_lift[ii] = lift_model.predict(np.array([AoA[ii][0],mach[ii][0]]))
-            inviscid_lift[ii] = lift_model.predict([np.array([AoA[ii][0],mach[ii][0]])]) #sklearn fix
-=======
             inviscid_lift[ii] = lift_model.predict([np.array([AoA[ii][0],mach[ii][0]])]) #sklearn fix
             
->>>>>>> 8bbc8f91
         conditions.aerodynamics.lift_breakdown.inviscid_wings_lift       = Data()
         conditions.aerodynamics.lift_breakdown.inviscid_wings_lift.total = inviscid_lift
         state.conditions.aerodynamics.lift_coefficient                   = inviscid_lift
@@ -301,12 +296,6 @@
         
         for jj in range(len(AoA_points)):
             for ii in range(len(mach_points)):
-<<<<<<< HEAD
-                #CL_sur[ii,jj] = cl_surrogate.predict(np.array([AoA_mesh[ii,jj],mach_mesh[ii,jj]]))
-                #CD_sur[ii,jj] = cd_surrogate.predict(np.array([AoA_mesh[ii,jj],mach_mesh[ii,jj]]))
-
-=======
->>>>>>> 8bbc8f91
                 CL_sur[ii,jj] = cl_surrogate.predict([np.array([AoA_mesh[ii,jj],mach_mesh[ii,jj]])])
                 CD_sur[ii,jj] = cd_surrogate.predict([np.array([AoA_mesh[ii,jj],mach_mesh[ii,jj]])])  #sklearn fix        
 
