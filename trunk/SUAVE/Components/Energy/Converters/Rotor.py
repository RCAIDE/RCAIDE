## @ingroup Components-Energy-Converters
# Rotor.py
#
# Created:  Jun 2014, E. Botero
# Modified: Jan 2016, T. MacDonald
#           Feb 2019, M. Vegh
#           Mar 2020, M. Clarke
#           Sep 2020, M. Clarke
#           Mar 2021, R. Erhard
#           Apr 2021, M. Clarke
#           Jul 2021, E. Botero
#           Jul 2021, R. Erhard
#           Sep 2021, R. Erhard
<<<<<<< HEAD
#           Jan 2022, R. Erhard
=======
#           Feb 2022, M. Clarke
>>>>>>> 01fba40f

# ----------------------------------------------------------------------
#  Imports
# ----------------------------------------------------------------------
from SUAVE.Core import Data
from SUAVE.Components.Energy.Energy_Component import Energy_Component
from SUAVE.Analyses.Propulsion.Rotor_Wake_Fidelity_Zero import Rotor_Wake_Fidelity_Zero
from SUAVE.Analyses.Propulsion.Rotor_Wake_Fidelity_One import Rotor_Wake_Fidelity_One
from SUAVE.Methods.Aerodynamics.Common.Fidelity_Zero.Lift.BET_calculations \
     import compute_airfoil_aerodynamics,compute_inflow_and_tip_loss
from SUAVE.Methods.Geometry.Three_Dimensional \
     import  orientation_product, orientation_transpose

# package imports
import numpy as np
import scipy as sp

# ----------------------------------------------------------------------
#  Generalized Rotor Class
# ----------------------------------------------------------------------
## @ingroup Components-Energy-Converters
class Rotor(Energy_Component):
    """This is a general rotor component.

    Assumptions:
    None

    Source:
    None
    """
    def __defaults__(self):
        """This sets the default values for the component to function.

        Assumptions:
        None

        Source:
        N/A

        Inputs:
        None

        Outputs:
        None

        Properties Used:
        None
        """

        self.tag                          = 'rotor'
        self.number_of_blades             = 0.0
        self.tip_radius                   = 0.0
        self.hub_radius                   = 0.0
        self.twist_distribution           = 0.0
        self.sweep_distribution           = 0.0         # quarter chord offset from quarter chord of root airfoil
        self.chord_distribution           = 0.0 
        self.thickness_to_chord           = 0.0
        self.blade_solidity               = 0.0
        self.design_power                 = None
        self.design_thrust                = None
        self.airfoil_geometry             = None
        self.airfoil_polars               = None
        self.airfoil_polar_stations       = None
        self.radius_distribution          = None
        self.rotation                     = 1        
        self.orientation_euler_angles     = [0.,0.,0.]   # This is X-direction thrust in vehicle frame
        self.ducted                       = False
        self.number_azimuthal_stations    = 24
        self.vtk_airfoil_points           = 40
        self.induced_power_factor         = 1.48         # accounts for interference effects
        self.profile_drag_coefficient     = .03

<<<<<<< HEAD
        self.use_2d_analysis           = False    # True if rotor is at an angle relative to freestream or nonuniform freestream
        self.nonuniform_freestream     = False
        self.axial_velocities_2d       = None     # user input for additional velocity influences at the rotor
        self.tangential_velocities_2d  = None     # user input for additional velocity influences at the rotor
        self.radial_velocities_2d      = None     # user input for additional velocity influences at the rotor
        
        self.start_angle               = 0.0      # angle of first blade from vertical
        self.inputs.y_axis_rotation    = 0.
=======
        self.use_2d_analysis              = False    # True if rotor is at an angle relative to freestream or nonuniform freestream
        self.nonuniform_freestream        = False
        self.axial_velocities_2d          = None     # user input for additional velocity influences at the rotor
        self.tangential_velocities_2d     = None     # user input for additional velocity influences at the rotor
        self.radial_velocities_2d         = None     # user input for additional velocity influences at the rotor
   
        self.Wake_VD                      = Data()
        self.wake_method                  = "momentum"
        self.number_rotor_rotations       = 6
        self.number_steps_per_rotation    = 100
        self.wake_settings                = Data()

        self.wake_settings.initial_timestep_offset   = 0    # initial timestep
        self.wake_settings.wake_development_time     = 0.05 # total simulation time required for wake development
        self.wake_settings.number_of_wake_timesteps  = 30   # total number of time steps in wake development
        self.start_angle                             = 0.0  # angle of first blade from vertical
 
>>>>>>> 01fba40f
        self.inputs.pitch_command      = 0.
        self.variable_pitch            = False
        
        # Initialize the default wake set to Fidelity Zero
        self.Wake                      = Rotor_Wake_Fidelity_Zero()
        

    def spin(self,conditions):
        """Analyzes a general rotor given geometry and operating conditions.

        Assumptions:
        per source

        Source:
        Drela, M. "Qprop Formulation", MIT AeroAstro, June 2006
        http://web.mit.edu/drela/Public/web/qprop/qprop_theory.pdf

        Leishman, Gordon J. Principles of helicopter aerodynamics
        Cambridge university press, 2006.

        Inputs:
        self.inputs.omega                    [radian/s]
        conditions.freestream.
          density                            [kg/m^3]
          dynamic_viscosity                  [kg/(m-s)]
          speed_of_sound                     [m/s]
          temperature                        [K]
        conditions.frames.
          body.transform_to_inertial         (rotation matrix)
          inertial.velocity_vector           [m/s]
        conditions.propulsion.
          throttle                           [-]

        Outputs:
        conditions.propulsion.outputs.
           number_radial_stations            [-]
           number_azimuthal_stations         [-]
           disc_radial_distribution          [m]
           speed_of_sound                    [m/s]
           density                           [kg/m-3]
           velocity                          [m/s]
           disc_tangential_induced_velocity  [m/s]
           disc_axial_induced_velocity       [m/s]
           disc_tangential_velocity          [m/s]
           disc_axial_velocity               [m/s]
           drag_coefficient                  [-]
           lift_coefficient                  [-]
           omega                             [rad/s]
           disc_circulation                  [-]
           blade_dQ_dR                       [N/m]
           blade_dT_dr                       [N]
           blade_thrust_distribution         [N]
           disc_thrust_distribution          [N]
           thrust_per_blade                  [N]
           thrust_coefficient                [-]
           azimuthal_distribution            [rad]
           disc_azimuthal_distribution       [rad]
           blade_dQ_dR                       [N]
           blade_dQ_dr                       [Nm]
           blade_torque_distribution         [Nm]
           disc_torque_distribution          [Nm]
           torque_per_blade                  [Nm]
           torque_coefficient                [-]
           power                             [W]
           power_coefficient                 [-]

        Properties Used:
        self.
          number_of_blades                   [-]
          tip_radius                         [m]
          twist_distribution                 [radians]
          chord_distribution                 [m]
          orientation_euler_angles           [rad, rad, rad]
        """

        # Unpack rotor blade parameters
        B       = self.number_of_blades
        R       = self.tip_radius
        beta_0  = self.twist_distribution
        c       = self.chord_distribution
        sweep   = self.sweep_distribution     # quarter chord distance from quarter chord of root airfoil
        r_1d    = self.radius_distribution
        tc      = self.thickness_to_chord

        # Unpack rotor airfoil data
        a_geo   = self.airfoil_geometry
        a_loc   = self.airfoil_polar_stations
        cl_sur  = self.airfoil_cl_surrogates
        cd_sur  = self.airfoil_cd_surrogates

        # Unpack rotor inputs and conditions
        omega                 = self.inputs.omega
        Na                    = self.number_azimuthal_stations
        nonuniform_freestream = self.nonuniform_freestream
        use_2d_analysis       = self.use_2d_analysis
        pitch_c               = self.inputs.pitch_command
        
        
        # 2d analysis required for wake fid1
        if isinstance(self.Wake, Rotor_Wake_Fidelity_One):
            use_2d_analysis=True

        # Check for variable pitch
        if np.any(pitch_c !=0) and not self.variable_pitch:
            print("Warning: pitch commanded for a fixed-pitch rotor. Changing to variable pitch rotor for weights analysis.")
            self.variable_pitch = True

        # Unpack freestream conditions
        rho     = conditions.freestream.density[:,0,None]
        mu      = conditions.freestream.dynamic_viscosity[:,0,None]
        a       = conditions.freestream.speed_of_sound[:,0,None]
        T       = conditions.freestream.temperature[:,0,None]
        Vv      = conditions.frames.inertial.velocity_vector
        nu      = mu/rho
        rho_0   = rho

        # Helpful shorthands
        pi      = np.pi

        # Calculate total blade pitch
        total_blade_pitch = beta_0 + pitch_c

        # Velocity in the rotor frame
        T_body2inertial = conditions.frames.body.transform_to_inertial
        T_inertial2body = orientation_transpose(T_body2inertial)
        V_body          = orientation_product(T_inertial2body,Vv)
        body2thrust     = self.body_to_prop_vel()
        T_body2thrust   = orientation_transpose(np.ones_like(T_body2inertial[:])*body2thrust)
        V_thrust        = orientation_product(T_body2thrust,V_body)

        # Check and correct for hover
        V         = V_thrust[:,0,None]
        V[V==0.0] = 1E-6

        # Number of radial stations and segment control points
        Nr       = len(c)
        ctrl_pts = len(Vv)

        # Non-dimensional radial distribution and differential radius
        chi           = r_1d/R
        diff_r        = np.diff(r_1d)
        deltar        = np.zeros(len(r_1d))
        deltar[1:-1]  = diff_r[0:-1]/2 + diff_r[1:]/2
        deltar[0]     = diff_r[0]/2
        deltar[-1]    = diff_r[-1]/2

        # Calculating rotational parameters
        omegar   = np.outer(omega,r_1d)
        n        = omega/(2.*pi)   # Rotations per second

        # 2 dimensional radial distribution non dimensionalized
        chi_2d         = np.tile(chi[:, None],(1,Na))
        chi_2d         = np.repeat(chi_2d[None,:,:], ctrl_pts, axis=0)
        r_dim_2d       = np.tile(r_1d[:, None] ,(1,Na))
        r_dim_2d       = np.repeat(r_dim_2d[None,:,:], ctrl_pts, axis=0)
        c_2d           = np.tile(c[:, None] ,(1,Na))
        c_2d           = np.repeat(c_2d[None,:,:], ctrl_pts, axis=0)

        # Azimuthal distribution of stations (in direction of rotation)
        psi            = np.linspace(0,2*pi,Na+1)[:-1]
        psi_2d         = np.tile(np.atleast_2d(psi),(Nr,1))
        psi_2d         = np.repeat(psi_2d[None, :, :], ctrl_pts, axis=0)

        # apply blade sweep to azimuthal position
        if np.any(np.array([sweep])!=0):
            use_2d_analysis     = True
            sweep_2d            = np.repeat(sweep[:, None], (1,Na))
            sweep_offset_angles = np.tan(sweep_2d/r_dim_2d)
            psi_2d             += sweep_offset_angles

        # Starting with uniform freestream
        ua       = 0
        ut       = 0
        ur       = 0

        # Include velocities introduced by rotor incidence angles
        if (np.any(abs(V_thrust[:,1]) >1e-3) or np.any(abs(V_thrust[:,2]) >1e-3)) and use_2d_analysis:

            # y-component of freestream in the propeller cartesian plane
            Vy  = V_thrust[:,1,None,None]
            Vy  = np.repeat(Vy, Nr,axis=1)
            Vy  = np.repeat(Vy, Na,axis=2)

            # z-component of freestream in the propeller cartesian plane
            Vz  = V_thrust[:,2,None,None]
            Vz  = np.repeat(Vz, Nr,axis=1)
            Vz  = np.repeat(Vz, Na,axis=2)

            # compute resulting radial and tangential velocities in polar frame
            utz =  -Vz*np.sin(psi_2d)
            urz =   Vz*np.cos(psi_2d)
            uty =  -Vy*np.cos(psi_2d)
            ury =   Vy*np.sin(psi_2d)

            ut +=  (utz + uty)  # tangential velocity in direction of rotor rotation
            ur +=  (urz + ury)  # radial velocity (positive toward tip)
            ua +=  np.zeros_like(ut)
            

        # Include external velocities introduced by user
        if nonuniform_freestream:
            use_2d_analysis   = True

            # include additional influences specified at rotor sections, shape=(ctrl_pts,Nr,Na)
            ua += self.axial_velocities_2d
            ut += self.tangential_velocities_2d
            ur += self.radial_velocities_2d

        if use_2d_analysis:
            # make everything 2D with shape (ctrl_pts,Nr,Na)

            # 2-D freestream velocity and omega*r
            V_2d   = V_thrust[:,0,None,None]
            V_2d   = np.repeat(V_2d, Na,axis=2)
            V_2d   = np.repeat(V_2d, Nr,axis=1)
            omegar = (np.repeat(np.outer(omega,r_1d)[:,:,None], Na, axis=2))

            # total velocities
            Ua     = V_2d + ua

            # 2-D blade pitch and radial distributions
            if np.size(pitch_c)>1:
                # control variable is the blade pitch, repeat around azimuth
                beta = np.repeat(total_blade_pitch[:,:,None], Na, axis=2)
            else:
                beta = np.tile(total_blade_pitch[None,:,None],(ctrl_pts,1,Na ))

            r    = np.tile(r_1d[None,:,None], (ctrl_pts, 1, Na))
            c    = np.tile(c[None,:,None], (ctrl_pts, 1, Na))
            deltar = np.tile(deltar[None,:,None], (ctrl_pts, 1, Na))

            # 2-D atmospheric properties
            a   = np.tile(np.atleast_2d(a),(1,Nr))
            a   = np.repeat(a[:, :, None], Na, axis=2)
            nu  = np.tile(np.atleast_2d(nu),(1,Nr))
            nu  = np.repeat(nu[:,  :, None], Na, axis=2)
            rho = np.tile(np.atleast_2d(rho),(1,Nr))
            rho = np.repeat(rho[:,  :, None], Na, axis=2)
            T   = np.tile(np.atleast_2d(T),(1,Nr))
            T   = np.repeat(T[:, :, None], Na, axis=2)

        else:
            # total velocities
            r      = r_1d
            Ua     = np.outer((V + ua),np.ones_like(r))
            beta   = total_blade_pitch

        # Total velocities
        Ut     = omegar - ut
        U      = np.sqrt(Ua*Ua + Ut*Ut + ur*ur)
        
        
        #---------------------------------------------------------------------------
        # COMPUTE WAKE-INDUCED INFLOW VELOCITIES AND RESULTING ROTOR PERFORMANCE
        #---------------------------------------------------------------------------
        # pack inputs
        wake_inputs                       = Data()
        wake_inputs.velocity_total        = U
        wake_inputs.velocity_axial        = Ua
        wake_inputs.velocity_tangential   = Ut
        wake_inputs.ctrl_pts              = ctrl_pts
        wake_inputs.Nr                    = Nr
        wake_inputs.Na                    = Na        
        wake_inputs.use_2d_analysis       = use_2d_analysis        
        wake_inputs.twist_distribution    = beta
        wake_inputs.chord_distribution    = c
        wake_inputs.radius_distribution   = r
        wake_inputs.speed_of_sounds       = a
        wake_inputs.dynamic_viscosities   = nu

        va, vt = self.Wake.evaluate(self,wake_inputs,conditions)
        
        # compute new blade velocities
        Wa   = va + Ua
        Wt   = Ut - vt

        lamdaw, F, _ = compute_inflow_and_tip_loss(r,R,Wa,Wt,B)

        # Compute aerodynamic forces based on specified input airfoil or surrogate
        Cl, Cdval, alpha, Ma,W = compute_airfoil_aerodynamics(beta,c,r,R,B,Wa,Wt,a,nu,a_loc,a_geo,cl_sur,cd_sur,ctrl_pts,Nr,Na,tc,use_2d_analysis)
        
        
        # compute HFW circulation at the blade
        Gamma = 0.5*W*c*Cl  

        #---------------------------------------------------------------------------            
                
        # tip loss correction for velocities, since tip loss correction is only applied to loads in prior BET iteration
        va     = F*va
        vt     = F*vt
        lamdaw = r*(va+Ua)/(R*(Ut-vt))

        # More Cd scaling from Mach from AA241ab notes for turbulent skin friction
        Tw_Tinf     = 1. + 1.78*(Ma*Ma)
        Tp_Tinf     = 1. + 0.035*(Ma*Ma) + 0.45*(Tw_Tinf-1.)
        Tp          = (Tp_Tinf)*T
        Rp_Rinf     = (Tp_Tinf**2.5)*(Tp+110.4)/(T+110.4)
        Cd          = ((1/Tp_Tinf)*(1/Rp_Rinf)**0.2)*Cdval

        epsilon                  = Cd/Cl
        epsilon[epsilon==np.inf] = 10.

        # thrust and torque and their derivatives on the blade.
        blade_T_distribution     = rho*(Gamma*(Wt-epsilon*Wa))*deltar
        blade_Q_distribution     = rho*(Gamma*(Wa+epsilon*Wt)*r)*deltar
        blade_dT_dr              = rho*(Gamma*(Wt-epsilon*Wa))
        blade_dQ_dr              = rho*(Gamma*(Wa+epsilon*Wt)*r)


        if use_2d_analysis:
            blade_T_distribution_2d = blade_T_distribution
            blade_Q_distribution_2d = blade_Q_distribution
            blade_dT_dr_2d          = blade_dT_dr
            blade_dQ_dr_2d          = blade_dQ_dr
            blade_Gamma_2d          = Gamma
            alpha_2d                = alpha

            Va_2d = Wa
            Vt_2d = Wt
            Va_avg = np.average(Wa, axis=2)      # averaged around the azimuth
            Vt_avg = np.average(Wt, axis=2)      # averaged around the azimuth

            Va_ind_2d  = va
            Vt_ind_2d  = vt
            Vt_ind_avg = np.average(vt, axis=2)
            Va_ind_avg = np.average(va, axis=2)

            # set 1d blade loadings to be the average:
            blade_T_distribution    = np.mean((blade_T_distribution_2d), axis = 2)
            blade_Q_distribution    = np.mean((blade_Q_distribution_2d), axis = 2)
            blade_dT_dr             = np.mean((blade_dT_dr_2d), axis = 2)
            blade_dQ_dr             = np.mean((blade_dQ_dr_2d), axis = 2)

            # compute the hub force / rotor drag distribution along the blade
            dL_2d    = 0.5*rho*c_2d*Cd*omegar**2*deltar
            dD_2d    = 0.5*rho*c_2d*Cl*omegar**2*deltar

            rotor_drag_distribution = np.mean(dL_2d*np.sin(psi_2d) + dD_2d*np.cos(psi_2d),axis=2)

        else:
            Va_2d   = np.repeat(Wa[ :, :, None], Na, axis=2)
            Vt_2d   = np.repeat(Wt[ :, :, None], Na, axis=2)

            blade_T_distribution_2d  = np.repeat(blade_T_distribution[:, :, None], Na, axis=2)
            blade_Q_distribution_2d  = np.repeat(blade_Q_distribution[:, :, None], Na, axis=2)
            blade_dT_dr_2d           = np.repeat(blade_dT_dr[:, :, None], Na, axis=2)
            blade_dQ_dr_2d           = np.repeat(blade_dQ_dr[:, :, None], Na, axis=2)
            blade_Gamma_2d           = np.repeat(Gamma[ :, :, None], Na, axis=2)
            alpha_2d                 = np.repeat(alpha[ :, :, None], Na, axis=2)

            Vt_avg                  = Wt
            Va_avg                  = Wa
            Vt_ind_avg              = vt
            Va_ind_avg              = va
            Va_ind_2d               = np.repeat(va[ :, :, None], Na, axis=2)
            Vt_ind_2d               = np.repeat(vt[ :, :, None], Na, axis=2)

            # compute the hub force / rotor drag distribution along the blade
            dL    = 0.5*rho*c*Cd*omegar**2*deltar
            dL_2d = np.repeat(dL[:, :, None], Na, axis=2)
            dD    = 0.5*rho*c*Cl*omegar**2*deltar
            dD_2d = np.repeat(dD[:, :, None], Na, axis=2)

            rotor_drag_distribution = np.mean(dL_2d*np.sin(psi_2d) + dD_2d*np.cos(psi_2d),axis=2)

        # forces
        thrust                  = np.atleast_2d((B * np.sum(blade_T_distribution, axis = 1))).T
        torque                  = np.atleast_2d((B * np.sum(blade_Q_distribution, axis = 1))).T
        rotor_drag              = np.atleast_2d((B * np.sum(rotor_drag_distribution, axis=1))).T
        power                   = omega*torque

        # calculate coefficients
        D        = 2*R
        Cq       = torque/(rho_0*(n*n)*(D*D*D*D*D))
        Ct       = thrust/(rho_0*(n*n)*(D*D*D*D))
        Cp       = power/(rho_0*(n*n*n)*(D*D*D*D*D))
        Crd      = rotor_drag/(rho_0*(n*n)*(D*D*D*D))
        etap     = V*thrust/power

        # prevent things from breaking
        Cq[Cq<0]                                               = 0.
        Ct[Ct<0]                                               = 0.
        Cp[Cp<0]                                               = 0.
        thrust[conditions.propulsion.throttle[:,0] <=0.0]      = 0.0
        power[conditions.propulsion.throttle[:,0]  <=0.0]      = 0.0
        torque[conditions.propulsion.throttle[:,0]  <=0.0]     = 0.0
        rotor_drag[conditions.propulsion.throttle[:,0]  <=0.0] = 0.0
        thrust[omega<0.0]                                      = -thrust[omega<0.0]
        thrust[omega==0.0]                                     = 0.0
        power[omega==0.0]                                      = 0.0
        torque[omega==0.0]                                     = 0.0
        rotor_drag[omega==0.0]                                 = 0.0
        Ct[omega==0.0]                                         = 0.0
        Cp[omega==0.0]                                         = 0.0
        etap[omega==0.0]                                       = 0.0

        # Make the thrust a 3D vector
        thrust_prop_frame      = np.zeros((ctrl_pts,3))
        thrust_prop_frame[:,0] = thrust[:,0]
        thrust_vector          = orientation_product(orientation_transpose(T_body2thrust),thrust_prop_frame)

        # Assign efficiency to network
        conditions.propulsion.etap = etap


        # Store data
        self.azimuthal_distribution                   = psi
        results_conditions                            = Data
        outputs                                       = results_conditions(
                    number_radial_stations            = Nr,
                    number_azimuthal_stations         = Na,
                    disc_radial_distribution          = r_dim_2d,
                    speed_of_sound                    = conditions.freestream.speed_of_sound,
                    density                           = conditions.freestream.density,
                    velocity                          = Vv,
                    blade_tangential_induced_velocity = Vt_ind_avg,
                    blade_axial_induced_velocity      = Va_ind_avg,
                    blade_tangential_velocity         = Vt_avg,
                    blade_axial_velocity              = Va_avg,
                    disc_tangential_induced_velocity  = Vt_ind_2d,
                    disc_axial_induced_velocity       = Va_ind_2d,
                    disc_tangential_velocity          = Vt_2d,
                    disc_axial_velocity               = Va_2d,
                    drag_coefficient                  = Cd,
                    lift_coefficient                  = Cl,
                    omega                             = omega,
                    disc_circulation                  = blade_Gamma_2d,
                    blade_dT_dr                       = blade_dT_dr,
                    disc_dT_dr                        = blade_dT_dr_2d,
                    blade_thrust_distribution         = blade_T_distribution,
                    disc_thrust_distribution          = blade_T_distribution_2d,
                    disc_effective_angle_of_attack    = alpha_2d,
                    thrust_per_blade                  = thrust/B,
                    thrust_coefficient                = Ct,
                    disc_azimuthal_distribution       = psi_2d,
                    blade_dQ_dr                       = blade_dQ_dr,
                    disc_dQ_dr                        = blade_dQ_dr_2d,
                    blade_torque_distribution         = blade_Q_distribution,
                    disc_torque_distribution          = blade_Q_distribution_2d,
                    torque_per_blade                  = torque/B,
                    torque_coefficient                = Cq,
                    power                             = power,
                    power_coefficient                 = Cp,
                    converged_inflow_ratio            = lamdaw,
                    propeller_efficiency              = etap,
                    blade_H_distribution              = rotor_drag_distribution,
                    rotor_drag                        = rotor_drag,
                    rotor_drag_coefficient            = Crd,
            )
        self.outputs = outputs

        return thrust_vector, torque, power, Cp, outputs , etap
    
    
    def vec_to_vel(self):
        """This rotates from the propellers vehicle frame to the propellers velocity frame

        Assumptions:
        There are two propeller frames, the vehicle frame describing the location and the propeller velocity frame
        velocity frame is X out the nose, Z towards the ground, and Y out the right wing
        vehicle frame is X towards the tail, Z towards the ceiling, and Y out the right wing

        Source:
        N/A

        Inputs:
        None

        Outputs:
        None

        Properties Used:
        None
        """

        rot_mat = sp.spatial.transform.Rotation.from_rotvec([0,np.pi,0]).as_matrix()

        return rot_mat
    

    def body_to_prop_vel(self):
        """This rotates from the systems body frame to the propellers velocity frame

        Assumptions:
        There are two propeller frames, the vehicle frame describing the location and the propeller velocity frame
        velocity frame is X out the nose, Z towards the ground, and Y out the right wing
        vehicle frame is X towards the tail, Z towards the ceiling, and Y out the right wing

        Source:
        N/A

        Inputs:
        None

        Outputs:
        None

        Properties Used:
        None
        """

        # Go from body to vehicle frame
        body_2_vehicle = sp.spatial.transform.Rotation.from_rotvec([0,np.pi,0]).as_matrix()

        # Go from vehicle frame to propeller vehicle frame: rot 1 including the extra body rotation
        rots    = np.array(self.orientation_euler_angles) * 1. 
        vehicle_2_prop_vec = sp.spatial.transform.Rotation.from_rotvec(rots).as_matrix()

        # GO from the propeller vehicle frame to the propeller velocity frame: rot 2
        prop_vec_2_prop_vel = self.vec_to_vel()

        # Do all the matrix multiplies
        rot1    = np.matmul(body_2_vehicle,vehicle_2_prop_vec)
        rot_mat = np.matmul(rot1,prop_vec_2_prop_vel)


        return rot_mat


    def prop_vel_to_body(self):
        """This rotates from the propeller's velocity frame to the system's body frame

        Assumptions:
        There are two propeller frames, the vehicle frame describing the location and the propeller velocity frame
        velocity frame is X out the nose, Z towards the ground, and Y out the right wing
        vehicle frame is X towards the tail, Z towards the ceiling, and Y out the right wing

        Source:
        N/A

        Inputs:
        None

        Outputs:
        None

        Properties Used:
        None
        """

        body2propvel = self.body_to_prop_vel()

        r = sp.spatial.transform.Rotation.from_matrix(body2propvel)
        r = r.inv()
        rot_mat = r.as_matrix()

        return rot_mat
    
    def vec_to_prop_body(self):
        return self.prop_vel_to_body()<|MERGE_RESOLUTION|>--- conflicted
+++ resolved
@@ -11,11 +11,7 @@
 #           Jul 2021, E. Botero
 #           Jul 2021, R. Erhard
 #           Sep 2021, R. Erhard
-<<<<<<< HEAD
-#           Jan 2022, R. Erhard
-=======
-#           Feb 2022, M. Clarke
->>>>>>> 01fba40f
+#           Feb 2022, R. Erhard
 
 # ----------------------------------------------------------------------
 #  Imports
@@ -88,7 +84,6 @@
         self.induced_power_factor         = 1.48         # accounts for interference effects
         self.profile_drag_coefficient     = .03
 
-<<<<<<< HEAD
         self.use_2d_analysis           = False    # True if rotor is at an angle relative to freestream or nonuniform freestream
         self.nonuniform_freestream     = False
         self.axial_velocities_2d       = None     # user input for additional velocity influences at the rotor
@@ -97,25 +92,7 @@
         
         self.start_angle               = 0.0      # angle of first blade from vertical
         self.inputs.y_axis_rotation    = 0.
-=======
-        self.use_2d_analysis              = False    # True if rotor is at an angle relative to freestream or nonuniform freestream
-        self.nonuniform_freestream        = False
-        self.axial_velocities_2d          = None     # user input for additional velocity influences at the rotor
-        self.tangential_velocities_2d     = None     # user input for additional velocity influences at the rotor
-        self.radial_velocities_2d         = None     # user input for additional velocity influences at the rotor
-   
-        self.Wake_VD                      = Data()
-        self.wake_method                  = "momentum"
-        self.number_rotor_rotations       = 6
-        self.number_steps_per_rotation    = 100
-        self.wake_settings                = Data()
-
-        self.wake_settings.initial_timestep_offset   = 0    # initial timestep
-        self.wake_settings.wake_development_time     = 0.05 # total simulation time required for wake development
-        self.wake_settings.number_of_wake_timesteps  = 30   # total number of time steps in wake development
-        self.start_angle                             = 0.0  # angle of first blade from vertical
- 
->>>>>>> 01fba40f
+
         self.inputs.pitch_command      = 0.
         self.variable_pitch            = False
         
