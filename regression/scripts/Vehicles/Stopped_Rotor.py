--- conflicted
+++ resolved
@@ -517,18 +517,14 @@
     propeller.design_Cl              = 0.7
     propeller.design_altitude        = 1000 * Units.feet   
     propeller.design_thrust          = (Drag*2.5)/net.number_of_propeller_engines  
-<<<<<<< HEAD
-    propeller.airfoil_geometry       =  ['../Vehicles/Airfoils/NACA_4412.txt']
-    propeller.airfoil_polars         = [['../Vehicles/Airfoils/NACA_4412_polar_Re_50000.txt' ,'../Vehicles/Airfoils/NACA_4412_polar_Re_100000.txt' ,'../Vehicles/Airfoils/NACA_4412_polar_Re_200000.txt' ,
-                                      '../Vehicles/Airfoils/NACA_4412_polar_Re_500000.txt' ,'../Vehicles/Airfoils/NACA_4412_polar_Re_1000000.txt' ]]
-=======
+
     propeller.airfoil_geometry       =  ['../Vehicles/Airfoils/NACA_4412.txt'] 
     propeller.airfoil_polars         = [['../Vehicles/Airfoils/Polars/NACA_4412_polar_Re_50000.txt' ,
                                          '../Vehicles/Airfoils/Polars/NACA_4412_polar_Re_100000.txt' ,
                                          '../Vehicles/Airfoils/Polars/NACA_4412_polar_Re_200000.txt' ,
                                          '../Vehicles/Airfoils/Polars/NACA_4412_polar_Re_500000.txt' ,
                                          '../Vehicles/Airfoils/Polars/NACA_4412_polar_Re_1000000.txt' ]]
->>>>>>> d4d92463
+
     propeller.airfoil_polar_stations = [0,0,0,0,0,0,0,0,0,0,0,0,0,0,0,0,0,0,0,0]      
     propeller                        = propeller_design(propeller)   
     propeller.origin                 = [[16.*0.3048 , 0. ,2.02*0.3048 ]]   
@@ -551,18 +547,14 @@
     rotor.x_pitch_count              = 2
     rotor.y_pitch_count              = vehicle.fuselages['boom_1r'].y_pitch_count
     rotor.y_pitch                    = vehicle.fuselages['boom_1r'].y_pitch 
-<<<<<<< HEAD
-    rotor.airfoil_geometry           =  ['../Vehicles/Airfoils/NACA_4412.txt']
-    rotor.airfoil_polars             = [['../Vehicles/Airfoils/NACA_4412_polar_Re_50000.txt' ,'../Vehicles/Airfoils/NACA_4412_polar_Re_100000.txt' ,'../Vehicles/Airfoils/NACA_4412_polar_Re_200000.txt' ,
-                                         '../Vehicles/Airfoils/NACA_4412_polar_Re_500000.txt' ,'../Vehicles/Airfoils/NACA_4412_polar_Re_1000000.txt' ]]
-=======
+
     rotor.airfoil_geometry           =  ['../Vehicles/Airfoils/NACA_4412.txt'] 
     rotor.airfoil_polars             = [['../Vehicles/Airfoils/Polars/NACA_4412_polar_Re_50000.txt' ,
                                          '../Vehicles/Airfoils/Polars/NACA_4412_polar_Re_100000.txt' ,
                                          '../Vehicles/Airfoils/Polars/NACA_4412_polar_Re_200000.txt' ,
                                          '../Vehicles/Airfoils/Polars/NACA_4412_polar_Re_500000.txt' ,
                                          '../Vehicles/Airfoils/Polars/NACA_4412_polar_Re_1000000.txt' ]]
->>>>>>> d4d92463
+
     rotor.airfoil_polar_stations     = [0,0,0,0,0,0,0,0,0,0,0,0,0,0,0,0,0,0,0,0]       
     rotor                            = propeller_design(rotor)          
     rotor.rotation                   = [1,-1,1,-1,1,-1,1,-1,1,-1,1,-1]
