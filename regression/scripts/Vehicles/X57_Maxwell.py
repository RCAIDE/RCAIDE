# Boeing_737.py
#
# Created: Feb 2020, M. Clarke
#          Sep 2020, M. Clarke 

""" setup file for the X57-Maxwell Electric Aircraft 
"""
 
## ----------------------------------------------------------------------
#   Imports
# ----------------------------------------------------------------------

import SUAVE
from SUAVE.Core import Units 
import numpy as np   
from SUAVE.Core import Data 
from SUAVE.Components.Energy.Networks.Battery_Propeller import Battery_Propeller
from SUAVE.Methods.Propulsion import propeller_design 
from SUAVE.Methods.Power.Battery.Sizing import initialize_from_energy_and_power, initialize_from_mass
from SUAVE.Methods.Propulsion.electric_motor_sizing import size_from_kv    
from SUAVE.Plots.Geometry_Plots.plot_vehicle import plot_vehicle

# ----------------------------------------------------------------------
#   Define the Vehicle
# ----------------------------------------------------------------------

def vehicle_setup():

    # ------------------------------------------------------------------
    #   Initialize the Vehicle
    # ------------------------------------------------------------------    

    vehicle = SUAVE.Vehicle()
    vehicle.tag = 'X57_Maxwell'    


    # ------------------------------------------------------------------
    #   Vehicle-level Properties
    # ------------------------------------------------------------------    

    # mass properties
    vehicle.mass_properties.max_takeoff   = 2550. * Units.pounds
    vehicle.mass_properties.takeoff       = 2550. * Units.pounds
    vehicle.mass_properties.max_zero_fuel = 2550. * Units.pounds
    vehicle.mass_properties.cargo         = 0. 

    # envelope properties
    vehicle.envelope.ultimate_load = 5.7
    vehicle.envelope.limit_load    = 3.8

    # basic parameters
    vehicle.reference_area         = 15.45  
    vehicle.passengers             = 4

    # ------------------------------------------------------------------        
    #   Main Wing
    # ------------------------------------------------------------------        

    wing = SUAVE.Components.Wings.Main_Wing()
    wing.tag = 'main_wing'

    wing.sweeps.quarter_chord    = 0.0 * Units.deg
    wing.sweeps.leading_edge     = 0.0 * Units.deg
    wing.thickness_to_chord      = 0.12
    wing.areas.reference         = 15.45 * Units['meters**2']  
    wing.spans.projected         = 11. * Units.meter  

    wing.chords.root             = 1.67 * Units.meter  
    wing.chords.tip              = 1.14 * Units.meter  
    wing.chords.mean_aerodynamic = 1.47 * Units.meter   
    wing.taper                   = wing.chords.root/wing.chords.tip

    wing.aspect_ratio            = wing.spans.projected**2. / wing.areas.reference

    wing.twists.root             = 3.0 * Units.degrees
    wing.twists.tip              = 1.5 * Units.degrees

    wing.origin                  = [[2.032, 0., 0.784]]
    wing.aerodynamic_center      = [0.558, 0., 0.784]

    wing.vertical                = False
    wing.symmetric               = True
    wing.high_lift               = True

    wing.dynamic_pressure_ratio  = 1.0

    # add to vehicle
    vehicle.append_component(wing)


    # ------------------------------------------------------------------        
    #  Horizontal Stabilizer
    # ------------------------------------------------------------------        

    wing = SUAVE.Components.Wings.Wing()
    wing.tag = 'horizontal_stabilizer'

    wing.sweeps.quarter_chord    = 0.0 * Units.deg
    wing.thickness_to_chord      = 0.12
    wing.areas.reference         = 3.74 * Units['meters**2']  
    wing.spans.projected         = 3.454  * Units.meter 
    wing.sweeps.quarter_chord    = 12.5 * Units.deg

    wing.chords.root             = 1.397 * Units.meter 
    wing.chords.tip              = 0.762 * Units.meter 
    wing.chords.mean_aerodynamic = 1.09 * Units.meter 
    wing.taper                   = wing.chords.root/wing.chords.tip

    wing.aspect_ratio            = wing.spans.projected**2. / wing.areas.reference

    wing.twists.root             = 0.0 * Units.degrees
    wing.twists.tip              = 0.0 * Units.degrees

    wing.origin                  = [[6.248, 0., 0 ]]
    wing.aerodynamic_center      = [0.508, 0., 0.]

    wing.vertical                = False
    wing.symmetric               = True
    wing.high_lift               = False

    wing.dynamic_pressure_ratio  = 0.9

    # add to vehicle
    vehicle.append_component(wing)


    # ------------------------------------------------------------------
    #   Vertical Stabilizer
    # ------------------------------------------------------------------

    wing = SUAVE.Components.Wings.Wing()
    wing.tag = 'vertical_stabilizer'    

    wing.sweeps.quarter_chord    = 25. * Units.deg
    wing.thickness_to_chord      = 0.12
    wing.areas.reference         = 2.258 * Units['meters**2']  
    wing.spans.projected         = 1.854   * Units.meter 

    wing.chords.root             = 1.6764 * Units.meter 
    wing.chords.tip              = 0.6858 * Units.meter 
    wing.chords.mean_aerodynamic = 1.21 * Units.meter 
    wing.taper                   = wing.chords.root/wing.chords.tip

    wing.aspect_ratio            = wing.spans.projected**2. / wing.areas.reference

    wing.twists.root             = 0.0 * Units.degrees
    wing.twists.tip              = 0.0 * Units.degrees

    wing.origin                  = [[6.01 ,0,  0.623]]
    wing.aerodynamic_center      = [0.508 ,0,0] 

    wing.vertical                = True 
    wing.symmetric               = False
    wing.t_tail                  = False

    wing.dynamic_pressure_ratio  = 1.0

    # add to vehicle
    vehicle.append_component(wing)



    # ------------------------------------------------------------------
    #  Fuselage
    # ------------------------------------------------------------------ 
    fuselage = SUAVE.Components.Fuselages.Fuselage()
    fuselage.tag                                = 'fuselage' 
    fuselage.seats_abreast                      = 2. 
    fuselage.fineness.nose                      = 1.6
    fuselage.fineness.tail                      = 2. 
    fuselage.lengths.nose                       = 60.  * Units.inches
    fuselage.lengths.tail                       = 161. * Units.inches
    fuselage.lengths.cabin                      = 105. * Units.inches
    fuselage.lengths.total                      = 332.2* Units.inches
    fuselage.lengths.fore_space                 = 0.
    fuselage.lengths.aft_space                  = 0.   
    fuselage.width                              = 42. * Units.inches 
    fuselage.heights.maximum                    = 62. * Units.inches
    fuselage.heights.at_quarter_length          = 62. * Units.inches
    fuselage.heights.at_three_quarters_length   = 62. * Units.inches
    fuselage.heights.at_wing_root_quarter_chord = 23. * Units.inches 
    fuselage.areas.side_projected               = 8000.  * Units.inches**2.
    fuselage.areas.wetted                       = 30000. * Units.inches**2.
    fuselage.areas.front_projected              = 42.* 62. * Units.inches**2. 
    fuselage.effective_diameter                 = 50. * Units.inches


    # Segment  
    segment                                     = SUAVE.Components.Fuselages.Segment() 
    segment.tag                                 = 'segment_0'  
    segment.percent_x_location                  = 0 
    segment.percent_z_location                  = 0 
    segment.height                              = 0.01 
    segment.width                               = 0.01 
    fuselage.Segments.append(segment)             
    
    # Segment                                   
    segment                                     = SUAVE.Components.Fuselages.Segment()
    segment.tag                                 = 'segment_1'   
    segment.percent_x_location                  = 0.007279116466
    segment.percent_z_location                  = 0.002502014453
    segment.height                              = 0.1669064748
    segment.width                               = 0.2780205877
    fuselage.Segments.append(segment)    

    # Segment                                   
    segment                                     = SUAVE.Components.Fuselages.Segment()
    segment.tag                                 = 'segment_2'   
    segment.percent_x_location                  = 0.01941097724 
    segment.percent_z_location                  = 0.001216095397 
    segment.height                              = 0.3129496403 
    segment.width                               = 0.4365777215 
    fuselage.Segments.append(segment)         

    # Segment                                   
    segment                                     = SUAVE.Components.Fuselages.Segment()
    segment.tag                                 = 'segment_3'   
    segment.percent_x_location                  = 0.06308567604
    segment.percent_z_location                  = 0.007395489231
    segment.height                              = 0.5841726619
    segment.width                               = 0.6735119903
    fuselage.Segments.append(segment)      
    
    # Segment                                   
    segment                                     = SUAVE.Components.Fuselages.Segment()
    segment.tag                                 = 'segment_4'   
    segment.percent_x_location                  = 0.1653761217 
    segment.percent_z_location                  = 0.02891281352 
    segment.height                              = 1.064028777 
    segment.width                               = 1.067200529 
    fuselage.Segments.append(segment)  
    
    # Segment                                   
    segment                                     = SUAVE.Components.Fuselages.Segment()
    segment.tag                                 = 'segment_5'    
    segment.percent_x_location                  = 0.2426372155 
    segment.percent_z_location                  = 0.04214148761 
    segment.height                              = 1.293766653 
    segment.width                               = 1.183058255 
    fuselage.Segments.append(segment)  
    
    # Segment                                   
    segment                                     = SUAVE.Components.Fuselages.Segment()
    segment.tag                                 = 'segment_6'    
    segment.percent_x_location                  = 0.2960174029  
    segment.percent_z_location                  = 0.04705241831  
    segment.height                              = 1.377026712  
    segment.width                               = 1.181540054  
    fuselage.Segments.append(segment)  
    
    # Segment                                   
    segment                                     = SUAVE.Components.Fuselages.Segment()
    segment.tag                                 = 'segment_7'   
    segment.percent_x_location                  = 0.3809404284 
    segment.percent_z_location                  = 0.05313580461 
    segment.height                              = 1.439568345 
    segment.width                               = 1.178218989 
    fuselage.Segments.append(segment)    
    
    # Segment                                   
    segment                                     = SUAVE.Components.Fuselages.Segment()
    segment.tag                                 = 'segment_8'   
    segment.percent_x_location                  = 0.5046854083 
    segment.percent_z_location                  = 0.04655492473 
    segment.height                              = 1.29352518 
    segment.width                               = 1.054390707 
    fuselage.Segments.append(segment)   
    
    # Segment                                   
    segment                                     = SUAVE.Components.Fuselages.Segment()
    segment.tag                                 = 'segment_9'   
    segment.percent_x_location                  = 0.6454149933 
    segment.percent_z_location                  = 0.03741966266 
    segment.height                              = 0.8971223022 
    segment.width                               = 0.8501926505   
    fuselage.Segments.append(segment)  
      
    # Segment                                   
    segment                                     = SUAVE.Components.Fuselages.Segment()
    segment.tag                                 = 'segment_10'   
    segment.percent_x_location                  = 0.985107095 
    segment.percent_z_location                  = 0.04540283436 
    segment.height                              = 0.2920863309 
    segment.width                               = 0.2012565415  
    fuselage.Segments.append(segment)         
       
    # Segment                                   
    segment                                     = SUAVE.Components.Fuselages.Segment()
    segment.tag                                 = 'segment_11'   
    segment.percent_x_location                  = 1 
    segment.percent_z_location                  = 0.04787575562  
    segment.height                              = 0.1251798561 
    segment.width                               = 0.1206021048 
    fuselage.Segments.append(segment)             
    
    # add to vehicle
    vehicle.append_component(fuselage)   

    #---------------------------------------------------------------------------------------------
    # DEFINE PROPELLER
    #---------------------------------------------------------------------------------------------
    # build network    
    net = Battery_Propeller() 
    net.number_of_engines       = 2.
    net.nacelle_diameter        = 42 * Units.inches
    net.engine_length           = 0.01 * Units.inches
    net.areas                   = Data()
    net.areas.wetted            = 0.01*(2*np.pi*0.01/2)    


    # Component 1 the ESC
    esc = SUAVE.Components.Energy.Distributors.Electronic_Speed_Controller()
    esc.efficiency = 0.95 # Gundlach for brushless motors
    net.esc        = esc

    # Component 2 the Propeller
    # Design the Propeller
    prop = SUAVE.Components.Energy.Converters.Propeller() 

<<<<<<< HEAD
    prop.number_of_blades    = 2.0
    prop.freestream_velocity = 135.*Units['mph']    
    prop.angular_velocity    = 1300.  * Units.rpm  
    prop.tip_radius          = 76./2. * Units.inches
    prop.hub_radius          = 8.     * Units.inches
    prop.design_Cl           = 0.8
    prop.design_altitude     = 12000. * Units.feet
    prop.design_altitude     = 12000. * Units.feet
    prop.design_thrust       = 1200.  
    prop.origin              = [[2.,2.5,0.784],[2.,-2.5,0.784]]         
    prop.rotation            = [-1,1] 
    prop.symmetry            = True
    prop                     = propeller_design(prop)    
    net.propeller            = prop    
=======
    prop.number_of_blades       = 2.0
    prop.freestream_velocity    = 135.*Units['mph']    
    prop.angular_velocity       = 1300.  * Units.rpm  
    prop.tip_radius             = 76./2. * Units.inches
    prop.hub_radius             = 8.     * Units.inches
    prop.design_Cl              = 0.8
    prop.design_altitude        = 12000. * Units.feet
    prop.design_altitude        = 12000. * Units.feet
    prop.design_thrust          = 1200.  
    prop.origin                 = [[2.,2.5,0.784],[2.,-2.5,0.784]]         
    prop.rotation               = [-1,1] 
    prop.symmetry               = True
    prop.airfoil_geometry       =  ['../Vehicles/NACA_4412.txt'] 
    prop.airfoil_polars         = [['../Vehicles/NACA_4412_polar_Re_50000.txt' ,'../Vehicles/NACA_4412_polar_Re_100000.txt' ,'../Vehicles/NACA_4412_polar_Re_200000.txt' ,
                                  '../Vehicles/NACA_4412_polar_Re_500000.txt' ,'../Vehicles/NACA_4412_polar_Re_1000000.txt' ]]
    prop.airfoil_polar_stations = [0,0,0,0,0,0,0,0,0,0,0,0,0,0,0,0,0,0,0,0]       
    prop                        = propeller_design(prop)    
    net.propeller               = prop    
>>>>>>> 49d6850e
    
    # Component 8 the Battery
    bat = SUAVE.Components.Energy.Storages.Batteries.Constant_Mass.Lithium_Ion()
    bat.mass_properties.mass = 500. * Units.kg  
    bat.specific_energy      = 350. * Units.Wh/Units.kg
    bat.resistance           = 0.006
    bat.max_voltage          = 500.
    
    initialize_from_mass(bat,bat.mass_properties.mass)
    net.battery              = bat 
    net.voltage              = bat.max_voltage
    
    # Component 9 Miscellaneous Systems 
    sys = SUAVE.Components.Systems.System()
    sys.mass_properties.mass = 5 # kg
    
    #------------------------------------------------------------------
    # Design Motors
    #------------------------------------------------------------------
    # Propeller  motor
    # Component 4 the Motor
    motor                              = SUAVE.Components.Energy.Converters.Motor()
    etam                               = 0.95
    v                                  = bat.max_voltage *3/4
    omeg                               = prop.angular_velocity  
    io                                 = 4.0 
    start_kv                           = 1
    end_kv                             = 25
    # do optimization to find kv or just do a linspace then remove all negative values, take smallest one use 0.05 change
    # essentially you are sizing the motor for a particular rpm which is sized for a design tip mach 
    # this reduces the bookkeeping errors     
    possible_kv_vals                   = np.linspace(start_kv,end_kv,(end_kv-start_kv)*20 +1 , endpoint = True) * Units.rpm
    res_kv_vals                        = ((v-omeg/possible_kv_vals)*(1.-etam*v*possible_kv_vals/omeg))/io  
    positive_res_vals                  = np.extract(res_kv_vals > 0 ,res_kv_vals) 
    kv_idx                             = np.where(res_kv_vals == min(positive_res_vals))[0][0]   
    kv                                 = possible_kv_vals[kv_idx]  
    res                                = min(positive_res_vals) 

    motor.mass_properties.mass         = 10. * Units.kg
    motor.origin                       = prop.origin  
    motor.propeller_radius             = prop.tip_radius   
    motor.speed_constant               = 0.35 
    motor.resistance                   = res
    motor.no_load_current              = io 
    motor.gear_ratio                   = 1. 
    motor.gearbox_efficiency           = 1. # Gear box efficiency     
    net.motor                          = motor 


    # Component 6 the Payload
    payload = SUAVE.Components.Energy.Peripherals.Payload()
    payload.power_draw           = 10. #Watts 
    payload.mass_properties.mass = 1.0 * Units.kg
    net.payload                  = payload

    # Component 7 the Avionics
    avionics = SUAVE.Components.Energy.Peripherals.Avionics()
    avionics.power_draw = 20. #Watts  
    net.avionics        = avionics      

    # add the solar network to the vehicle
    vehicle.append_component(net)           

    # ------------------------------------------------------------------
    #   Vehicle Definition Complete
    # ------------------------------------------------------------------
    
    return vehicle

# ---------------------------------------------------------------------
#   Define the Configurations
# ---------------------------------------------------------------------

def configs_setup(vehicle):

    # ------------------------------------------------------------------
    #   Initialize Configurations
    # ------------------------------------------------------------------

    configs = SUAVE.Components.Configs.Config.Container()

    base_config = SUAVE.Components.Configs.Config(vehicle)
    base_config.tag = 'base'
    base_config.propulsors.battery_propeller.pitch_command = 0 
    configs.append(base_config) 


    # done!
    return configs
<|MERGE_RESOLUTION|>--- conflicted
+++ resolved
@@ -317,22 +317,6 @@
     # Design the Propeller
     prop = SUAVE.Components.Energy.Converters.Propeller() 
 
-<<<<<<< HEAD
-    prop.number_of_blades    = 2.0
-    prop.freestream_velocity = 135.*Units['mph']    
-    prop.angular_velocity    = 1300.  * Units.rpm  
-    prop.tip_radius          = 76./2. * Units.inches
-    prop.hub_radius          = 8.     * Units.inches
-    prop.design_Cl           = 0.8
-    prop.design_altitude     = 12000. * Units.feet
-    prop.design_altitude     = 12000. * Units.feet
-    prop.design_thrust       = 1200.  
-    prop.origin              = [[2.,2.5,0.784],[2.,-2.5,0.784]]         
-    prop.rotation            = [-1,1] 
-    prop.symmetry            = True
-    prop                     = propeller_design(prop)    
-    net.propeller            = prop    
-=======
     prop.number_of_blades       = 2.0
     prop.freestream_velocity    = 135.*Units['mph']    
     prop.angular_velocity       = 1300.  * Units.rpm  
@@ -351,7 +335,6 @@
     prop.airfoil_polar_stations = [0,0,0,0,0,0,0,0,0,0,0,0,0,0,0,0,0,0,0,0]       
     prop                        = propeller_design(prop)    
     net.propeller               = prop    
->>>>>>> 49d6850e
     
     # Component 8 the Battery
     bat = SUAVE.Components.Energy.Storages.Batteries.Constant_Mass.Lithium_Ion()
