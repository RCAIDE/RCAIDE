# BWB-450.py
# 
# Created:  Aug 2014, SUAVE Team
# Modified: Jan 2017, T. MacDonald
#           Jul 2017, M. Clarke
#           Jan 2018, W. Maier

# ----------------------------------------------------------------------
#   Imports
# ----------------------------------------------------------------------

import SUAVE
from SUAVE.Core import Units

import numpy as np
import pylab as plt

import copy, time

from SUAVE.Core import (
Data, Container
)


#from SUAVE.Input_Output.OpenVSP import write
#from SUAVE.Input_Output.OpenVSP.get_vsp_areas import get_vsp_areas

import sys

sys.path.append('../Vehicles')
# the analysis functions

from Boeing_BWB_450 import vehicle_setup, configs_setup


# ----------------------------------------------------------------------
#   Main
# ----------------------------------------------------------------------

def main():
    
    configs, analyses = full_setup()
    
    simple_sizing(configs)
   
    configs.finalize()
    analyses.finalize()

    # weight analysis
    weights = analyses.configs.base.weights  

    # mission analysis
    mission = analyses.missions.base
    results = mission.evaluate()
    
    final_mass = results.segments[-1].conditions.weights.total_mass[-1,0]/Units.lb
<<<<<<< HEAD
    final_mass_true = 564067.135384 # this is in lb
=======
    final_mass_true = 563940.43613379949 # this is in lb
>>>>>>> 8bbc8f91
    
    print final_mass
    
    assert np.abs(final_mass - final_mass_true)/final_mass_true < 1e-6


    return


# ----------------------------------------------------------------------
#   Analysis Setup
# ----------------------------------------------------------------------

def full_setup():

    # vehicle data
    vehicle  = vehicle_setup()
    
    configs  = configs_setup(vehicle)
    
    # vehicle analyses
    configs_analyses = analyses_setup(configs)

    # mission analyses
    mission  = mission_setup(configs_analyses)
    missions_analyses = missions_setup(mission)

    analyses = SUAVE.Analyses.Analysis.Container()
    analyses.configs  = configs_analyses
    analyses.missions = missions_analyses

    return configs, analyses

# ----------------------------------------------------------------------
#   Define the Vehicle Analyses
# ----------------------------------------------------------------------

def analyses_setup(configs):

    analyses = SUAVE.Analyses.Analysis.Container()

    # build a base analysis for each config
    for tag,config in configs.items():
        analysis = base_analysis(config)
        analyses[tag] = analysis

    return analyses

def base_analysis(vehicle):

    # ------------------------------------------------------------------
    #   Initialize the Analyses
    # ------------------------------------------------------------------     
    analyses = SUAVE.Analyses.Vehicle()

    # ------------------------------------------------------------------
    #  Basic Geometry Relations
    sizing = SUAVE.Analyses.Sizing.Sizing()
    sizing.features.vehicle = vehicle
    analyses.append(sizing)

    # ------------------------------------------------------------------
    #  Weights
    weights = SUAVE.Analyses.Weights.Weights_BWB()
    weights.vehicle = vehicle
    analyses.append(weights)

    # ------------------------------------------------------------------
    #  Aerodynamics Analysis
    aerodynamics = SUAVE.Analyses.Aerodynamics.SU2_Euler()
    #aerodynamics = SUAVE.Analyses.Aerodynamics.Fidelity_Zero()
    aerodynamics.geometry = vehicle

    #aerodynamics.process.compute.lift.inviscid.settings.parallel   = True
    aerodynamics.process.compute.lift.inviscid.settings.processors = 12
     
    aerodynamics.process.compute.lift.inviscid.training.Mach             = np.array([.3, .5, .7, .85]) 
    aerodynamics.process.compute.lift.inviscid.training.angle_of_attack  = np.array([0.,3.,6.]) * Units.deg
    aerodynamics.process.compute.lift.inviscid.training_file       = 'base_data.txt'
    
    aerodynamics.settings.drag_coefficient_increment = 0.0000
    analyses.append(aerodynamics)

    # ------------------------------------------------------------------
    #  Stability Analysis
    #stability = SUAVE.Analyses.Stability.Fidelity_Zero()
    #stability.geometry = vehicle
    #analyses.append(stability)

    # ------------------------------------------------------------------
    #  Energy
    energy= SUAVE.Analyses.Energy.Energy()
    energy.network = vehicle.propulsors 
    analyses.append(energy)

    # ------------------------------------------------------------------
    #  Planet Analysis
    planet = SUAVE.Analyses.Planets.Planet()
    analyses.append(planet)

    # ------------------------------------------------------------------
    #  Atmosphere Analysis
    atmosphere = SUAVE.Analyses.Atmospheric.US_Standard_1976()
    atmosphere.features.planet = planet.features
    analyses.append(atmosphere)   

    # done!
    return analyses    


# ----------------------------------------------------------------------
#   Sizing for the Vehicle Configs
# ----------------------------------------------------------------------


def simple_sizing(configs):

    base = configs.base
    base.pull_base()

    # zero fuel weight
    base.mass_properties.max_zero_fuel = 0.9 * base.mass_properties.max_takeoff 

    # wing areas
    for wing in base.wings:
        wing.areas.wetted   = 2.0 * wing.areas.reference
        wing.areas.exposed  = 0.8 * wing.areas.wetted
        wing.areas.affected = 0.6 * wing.areas.wetted

    ## Areas
    #wetted_areas = get_vsp_areas(base.tag)

    #for wing in base.wings:
        #wing.areas.wetted   = wetted_areas[wing.tag]
        #wing.areas.exposed  = wetted_areas[wing.tag]
        #wing.areas.affected = 0.6 * wing.areas.wetted 

    # diff the new data
    base.store_diff()

    # done!
    return

# ----------------------------------------------------------------------
#   Define the Mission
# ----------------------------------------------------------------------

def mission_setup(analyses):

    # ------------------------------------------------------------------
    #   Initialize the Mission
    # ------------------------------------------------------------------

    mission = SUAVE.Analyses.Mission.Sequential_Segments()
    mission.tag = 'the_mission'

    #airport
    airport = SUAVE.Attributes.Airports.Airport()
    airport.altitude   =  0.0  * Units.ft
    airport.delta_isa  =  0.0
    airport.atmosphere = SUAVE.Attributes.Atmospheres.Earth.US_Standard_1976()
    mission.airport    = airport    

    # unpack Segments module
    Segments = SUAVE.Analyses.Mission.Segments

    # base segment
    base_segment = Segments.Segment()
    base_segment.state.numerics.number_control_points = 16


    # ------------------------------------------------------------------
    #   First Climb Segment: constant Mach, constant segment angle 
    # ------------------------------------------------------------------

    segment = Segments.Climb.Constant_Speed_Constant_Rate(base_segment)
    segment.tag = "climb_1"

    segment.analyses.extend( analyses.base )
    
    ones_row = segment.state.ones_row
    segment.state.unknowns.body_angle = ones_row(1) * 3. * Units.deg      

    segment.altitude_start = 0.0   * Units.km
    segment.altitude_end   = 3.0   * Units.km
    segment.air_speed      = 125.0 * Units['m/s']
    segment.climb_rate     = 6.0   * Units['m/s']

    # add to misison
    mission.append_segment(segment)


    # ------------------------------------------------------------------
    #   Second Climb Segment: constant Speed, constant segment angle 
    # ------------------------------------------------------------------    

    segment = Segments.Climb.Constant_Speed_Constant_Rate(base_segment)
    segment.tag = "climb_2"

    segment.analyses.extend( analyses.base )

    segment.altitude_end   = 8.0   * Units.km
    segment.air_speed      = 190.0 * Units['m/s']
    segment.climb_rate     = 6.0   * Units['m/s']

    # add to mission
    mission.append_segment(segment)


    # ------------------------------------------------------------------
    #   Third Climb Segment: constant Mach, constant segment angle 
    # ------------------------------------------------------------------    

    segment = Segments.Climb.Constant_Speed_Constant_Rate(base_segment)
    segment.tag = "climb_3"

    segment.analyses.extend( analyses.base )

    segment.altitude_end = 35000 * Units.feet
    segment.air_speed    = 226.0  * Units['m/s']
    segment.climb_rate   = 3.0    * Units['m/s']

    # add to mission
    mission.append_segment(segment)


    # ------------------------------------------------------------------    
    #   Cruise Segment: constant speed, constant altitude
    # ------------------------------------------------------------------    

    segment = Segments.Cruise.Constant_Mach_Constant_Altitude(base_segment)
    segment.tag = "cruise"

    segment.analyses.extend( analyses.base )

    segment.mach     = 0.78
    segment.distance = 6500 * Units.nautical_mile

    # add to mission
    mission.append_segment(segment)


# ------------------------------------------------------------------
#   First Descent Segment: consant speed, constant segment rate
# ------------------------------------------------------------------

    segment = Segments.Descent.Constant_Speed_Constant_Rate(base_segment)
    segment.tag = "descent_1"

    segment.analyses.extend( analyses.base )

    segment.altitude_end = 8.0   * Units.km
    segment.air_speed    = 220.0 * Units['m/s']
    segment.descent_rate = 4.5   * Units['m/s']

    # add to mission
    mission.append_segment(segment)


    # ------------------------------------------------------------------
    #   Second Descent Segment: consant speed, constant segment rate
    # ------------------------------------------------------------------

    segment = Segments.Descent.Constant_Speed_Constant_Rate(base_segment)
    segment.tag = "descent_2"

    segment.analyses.extend( analyses.base )

    segment.altitude_end = 6.0   * Units.km
    segment.air_speed    = 195.0 * Units['m/s']
    segment.descent_rate = 5.0   * Units['m/s']

    # add to mission
    mission.append_segment(segment)


    # ------------------------------------------------------------------
    #   Third Descent Segment: consant speed, constant segment rate
    # ------------------------------------------------------------------

    segment = Segments.Descent.Constant_Speed_Constant_Rate(base_segment)
    segment.tag = "descent_3"

    segment.analyses.extend( analyses.base )

    segment.altitude_end = 4.0   * Units.km
    segment.air_speed    = 170.0 * Units['m/s']
    segment.descent_rate = 5.0   * Units['m/s']

    # add to mission
    mission.append_segment(segment)


    # ------------------------------------------------------------------
    #   Fourth Descent Segment: consant speed, constant segment rate
    # ------------------------------------------------------------------

    segment = Segments.Descent.Constant_Speed_Constant_Rate(base_segment)
    segment.tag = "descent_4"

    segment.analyses.extend( analyses.base )

    segment.altitude_end = 2.0   * Units.km
    segment.air_speed    = 150.0 * Units['m/s']
    segment.descent_rate = 5.0   * Units['m/s']


    # add to mission
    mission.append_segment(segment)



    # ------------------------------------------------------------------
    #   Fifth Descent Segment: consant speed, constant segment rate
    # ------------------------------------------------------------------

    segment = Segments.Descent.Constant_Speed_Constant_Rate(base_segment)
    segment.tag = "descent_5"

    segment.analyses.extend( analyses.base )

    segment.altitude_end = 0.0   * Units.km
    segment.air_speed    = 145.0 * Units['m/s']
    segment.descent_rate = 3.0   * Units['m/s']


    # append to mission
    mission.append_segment(segment)

    # ------------------------------------------------------------------
    #   Mission definition complete    
    # ------------------------------------------------------------------

    return mission 

def missions_setup(base_mission):

    # the mission container
    missions = SUAVE.Analyses.Mission.Mission.Container()

    # ------------------------------------------------------------------
    #   Base Mission
    # ------------------------------------------------------------------

    missions.base = base_mission


    # done!
    return missions  

if __name__ == '__main__': 
    main()    
    plt.show()
<|MERGE_RESOLUTION|>--- conflicted
+++ resolved
@@ -54,16 +54,14 @@
     results = mission.evaluate()
     
     final_mass = results.segments[-1].conditions.weights.total_mass[-1,0]/Units.lb
-<<<<<<< HEAD
-    final_mass_true = 564067.135384 # this is in lb
-=======
-    final_mass_true = 563940.43613379949 # this is in lb
->>>>>>> 8bbc8f91
-    
+    final_mass_true = 563940.43613379949 # [lbs]
+   
     print final_mass
     
-    assert np.abs(final_mass - final_mass_true)/final_mass_true < 1e-6
-
+    # Error Calculation
+    error_final_mass = np.abs(final_mass - final_mass_true)/final_mass_true 
+    print error_final_mass    
+    assert error_final_mass < 1e-6
 
     return
 
